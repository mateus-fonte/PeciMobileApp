<<<<<<< HEAD
<?xml version="1.0" encoding="utf-8"?>
<!--suppress ALL -->
<manifest xmlns:android="http://schemas.android.com/apk/res/android"
    xmlns:tools="http://schemas.android.com/tools">


    <uses-permission android:name="android.permission.INTERNET"/>
    <uses-permission android:name="android.permission.ACCESS_NETWORK_STATE" />
    <uses-permission android:name="android.permission.ACCESS_WIFI_STATE" />
    <uses-permission android:name="android.permission.WAKE_LOCK" />

    <!-- Bluetooth permissions -->
    <uses-permission android:name="android.permission.BLUETOOTH"
        android:maxSdkVersion="30" />
    <uses-permission android:name="android.permission.BLUETOOTH_ADMIN"
        android:maxSdkVersion="30" />

    <!-- Location is required for Bluetooth scanning on Android 6.0+ up to Android 11 -->
    <uses-permission android:name="android.permission.ACCESS_FINE_LOCATION" />
    <uses-permission android:name="android.permission.ACCESS_COARSE_LOCATION" />

    <!-- New Bluetooth permissions for Android 12+ -->
    <uses-permission android:name="android.permission.BLUETOOTH_SCAN"
        android:usesPermissionFlags="neverForLocation"
        tools:targetApi="s" />
    <uses-permission android:name="android.permission.BLUETOOTH_CONNECT" />
    <uses-permission android:name="android.permission.BLUETOOTH_ADVERTISE" />

    <!-- Declare that your app is available to BLE-capable devices -->
    <uses-feature android:name="android.hardware.bluetooth_le" android:required="true" />

    <application
        android:usesCleartextTraffic="true"
        android:name=".BluetoothApplication"
        android:allowBackup="true"
        android:label="@string/app_name"
        android:icon="@mipmap/logol"
        android:roundIcon="@mipmap/logol_round"
        android:supportsRtl="true"
        android:theme="@style/Theme.PeciMobileApp">

        <service android:name="org.eclipse.paho.android.service.MqttService"
            tools:ignore="MissingClass" />
        <!-- FileProvider moved inside application tag -->
        <provider
            android:name="androidx.core.content.FileProvider"
            android:authorities="${applicationId}.fileprovider"
            android:exported="false"
            android:grantUriPermissions="true">
            <meta-data
                android:name="android.support.FILE_PROVIDER_PATHS"
                android:resource="@xml/file_paths" />
        </provider>

        <activity
            android:name=".MainActivity"
            android:exported="true"
            android:theme="@style/Theme.PeciMobileApp">
            <intent-filter>
                <action android:name="android.intent.action.MAIN" />
                <category android:name="android.intent.category.LAUNCHER" />
            </intent-filter>
        </activity>
    </application>

=======
<?xml version="1.0" encoding="utf-8"?>
<!--suppress ALL -->
<manifest xmlns:android="http://schemas.android.com/apk/res/android"
    xmlns:tools="http://schemas.android.com/tools">


    <uses-permission android:name="android.permission.INTERNET"/>
    <uses-permission android:name="android.permission.ACCESS_NETWORK_STATE" />
    <uses-permission android:name="android.permission.ACCESS_WIFI_STATE" />
    <uses-permission android:name="android.permission.WAKE_LOCK" />

    <!-- Bluetooth permissions -->
    <uses-permission android:name="android.permission.BLUETOOTH"
        android:maxSdkVersion="30" />
    <uses-permission android:name="android.permission.BLUETOOTH_ADMIN"
        android:maxSdkVersion="30" />

    <!-- Location is required for Bluetooth scanning on Android 6.0+ up to Android 11 -->
    <uses-permission android:name="android.permission.ACCESS_FINE_LOCATION" />
    <uses-permission android:name="android.permission.ACCESS_COARSE_LOCATION" />

    <!-- New Bluetooth permissions for Android 12+ -->
    <uses-permission android:name="android.permission.BLUETOOTH_SCAN"
        android:usesPermissionFlags="neverForLocation"
        tools:targetApi="s" />
    <uses-permission android:name="android.permission.BLUETOOTH_CONNECT" />
    <uses-permission android:name="android.permission.BLUETOOTH_ADVERTISE" />

    <!-- Declare that your app is available to BLE-capable devices -->
    <uses-feature android:name="android.hardware.bluetooth_le" android:required="true" />

    <application
        android:usesCleartextTraffic="true"
        android:name=".BluetoothApplication"
        android:allowBackup="true"
        android:label="@string/app_name"
        android:icon="@mipmap/logol"
        android:roundIcon="@mipmap/logol_round"
        android:supportsRtl="true"
        android:theme="@style/Theme.PeciMobileApp">

        <service android:name="org.eclipse.paho.android.service.MqttService"
            tools:ignore="MissingClass" />
        <!-- FileProvider moved inside application tag -->
        <provider
            android:name="androidx.core.content.FileProvider"
            android:authorities="${applicationId}.fileprovider"
            android:exported="false"
            android:grantUriPermissions="true">
            <meta-data
                android:name="android.support.FILE_PROVIDER_PATHS"
                android:resource="@xml/file_paths" />
        </provider>

        <activity
            android:name=".MainActivity"
            android:exported="true"
            android:screenOrientation="portrait"
            android:theme="@style/Theme.PeciMobileApp">
            <intent-filter>
                <action android:name="android.intent.action.MAIN" />
                <category android:name="android.intent.category.LAUNCHER" />
            </intent-filter>
        </activity>
    </application>

>>>>>>> 4ea6068f
</manifest><|MERGE_RESOLUTION|>--- conflicted
+++ resolved
@@ -1,70 +1,3 @@
-<<<<<<< HEAD
-<?xml version="1.0" encoding="utf-8"?>
-<!--suppress ALL -->
-<manifest xmlns:android="http://schemas.android.com/apk/res/android"
-    xmlns:tools="http://schemas.android.com/tools">
-
-
-    <uses-permission android:name="android.permission.INTERNET"/>
-    <uses-permission android:name="android.permission.ACCESS_NETWORK_STATE" />
-    <uses-permission android:name="android.permission.ACCESS_WIFI_STATE" />
-    <uses-permission android:name="android.permission.WAKE_LOCK" />
-
-    <!-- Bluetooth permissions -->
-    <uses-permission android:name="android.permission.BLUETOOTH"
-        android:maxSdkVersion="30" />
-    <uses-permission android:name="android.permission.BLUETOOTH_ADMIN"
-        android:maxSdkVersion="30" />
-
-    <!-- Location is required for Bluetooth scanning on Android 6.0+ up to Android 11 -->
-    <uses-permission android:name="android.permission.ACCESS_FINE_LOCATION" />
-    <uses-permission android:name="android.permission.ACCESS_COARSE_LOCATION" />
-
-    <!-- New Bluetooth permissions for Android 12+ -->
-    <uses-permission android:name="android.permission.BLUETOOTH_SCAN"
-        android:usesPermissionFlags="neverForLocation"
-        tools:targetApi="s" />
-    <uses-permission android:name="android.permission.BLUETOOTH_CONNECT" />
-    <uses-permission android:name="android.permission.BLUETOOTH_ADVERTISE" />
-
-    <!-- Declare that your app is available to BLE-capable devices -->
-    <uses-feature android:name="android.hardware.bluetooth_le" android:required="true" />
-
-    <application
-        android:usesCleartextTraffic="true"
-        android:name=".BluetoothApplication"
-        android:allowBackup="true"
-        android:label="@string/app_name"
-        android:icon="@mipmap/logol"
-        android:roundIcon="@mipmap/logol_round"
-        android:supportsRtl="true"
-        android:theme="@style/Theme.PeciMobileApp">
-
-        <service android:name="org.eclipse.paho.android.service.MqttService"
-            tools:ignore="MissingClass" />
-        <!-- FileProvider moved inside application tag -->
-        <provider
-            android:name="androidx.core.content.FileProvider"
-            android:authorities="${applicationId}.fileprovider"
-            android:exported="false"
-            android:grantUriPermissions="true">
-            <meta-data
-                android:name="android.support.FILE_PROVIDER_PATHS"
-                android:resource="@xml/file_paths" />
-        </provider>
-
-        <activity
-            android:name=".MainActivity"
-            android:exported="true"
-            android:theme="@style/Theme.PeciMobileApp">
-            <intent-filter>
-                <action android:name="android.intent.action.MAIN" />
-                <category android:name="android.intent.category.LAUNCHER" />
-            </intent-filter>
-        </activity>
-    </application>
-
-=======
 <?xml version="1.0" encoding="utf-8"?>
 <!--suppress ALL -->
 <manifest xmlns:android="http://schemas.android.com/apk/res/android"
@@ -131,5 +64,4 @@
         </activity>
     </application>
 
->>>>>>> 4ea6068f
 </manifest>