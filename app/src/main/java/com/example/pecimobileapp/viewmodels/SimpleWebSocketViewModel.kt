<<<<<<< HEAD
package com.example.pecimobileapp.viewmodels

import android.app.Application
import android.graphics.Bitmap
import androidx.lifecycle.AndroidViewModel
import androidx.lifecycle.viewModelScope
import com.example.pecimobileapp.ble.BleManager
import com.example.pecimobileapp.ble.BleManagerProvider
import com.example.pecimobileapp.ble.DeviceType
import com.example.pecimobileapp.services.SimpleWebSocketService
import kotlinx.coroutines.flow.*
import kotlinx.coroutines.launch
import kotlinx.coroutines.delay
import kotlinx.coroutines.withTimeout

class SimpleWebSocketViewModel(application: Application) : AndroidViewModel(application) {
    private val wsService = SimpleWebSocketService(application.applicationContext)
    private val bleManager = BleManagerProvider.getInstance().getBleManager()
    
    private val _setupProgress = MutableStateFlow(0f)
    val setupProgress: StateFlow<Float> = _setupProgress
    
    private val _connectionError = MutableStateFlow<String?>(null)
    val connectionError: StateFlow<String?> = _connectionError
    
    val isConnected = wsService.isConnected
    val latestImage = wsService.latestImage
    val latestThermalData = wsService.latestThermalData
    val serverState = wsService.serverState
    
    fun startServer(port: Int = 8080): Boolean {
        if (!wsService.isAccessPointActive()) {
            _connectionError.value = "Ative o hotspot do dispositivo primeiro"
            return false
        }
        return wsService.startServer(port)
    }
    
    suspend fun configureEsp32(ssid: String, password: String): Boolean {
        try {
            _setupProgress.value = 0.2f
            
            // 1. Verify AP and start server
            if (!wsService.isAccessPointActive()) {
                _connectionError.value = "Please activate the device's hotspot first"
                return false
            }
            
            // 2. Get AP IP
            val serverIp = wsService.getDeviceIpAddress() ?: run {
                _connectionError.value = "Could not get hotspot IP"
                return false
            }
            
            // 3. Start WebSocket server
            if (!startServer()) {
                _connectionError.value = "Could not start WebSocket server"
                return false
            }
            
            // Wait a bit to ensure server is fully initialized
            delay(2000)
            _setupProgress.value = 0.4f
            
            // 4. Check BLE connection
            if (!bleManager.isConnected.value) {
                _connectionError.value = "Connect the camera via Bluetooth first"
                return false
            }
            
            _setupProgress.value = 0.6f
            
            // 5. Send WiFi configuration
            val serverAddress = "$serverIp:8080"
            withTimeout(45000) { // Increased to 45 seconds total
                // Send configuration
                bleManager.sendAllConfigs(ssid, password, serverAddress)
                _setupProgress.value = 0.7f
                
                // Wait for BLE disconnect (should happen when ESP32 switches to WiFi mode)
                var attempts = 0
                while (bleManager.isConnected.value && attempts < 20) {
                    delay(500)
                    attempts++
                }
                _setupProgress.value = 0.75f

                _connectionError.value = "ESP32 disconnected from BLE, waiting for WiFi connection..."
                
                // Give time for ESP32 to connect to WiFi (20 seconds)
                delay(2000) // Initial pause for ESP32 to start WiFi connection
                attempts = 0
                while (!isConnected.value && attempts < 40) {
                    // Update progress from 75% to 95% during wait
                    _setupProgress.value = 0.75f + (attempts.toFloat() / 40f * 0.20f)
                    delay(500)
                    attempts++
                    
                    // Update message every 2 seconds
                    if (attempts % 4 == 0) {
                        val seconds = attempts / 2
                        if (seconds < 10) {
                            _connectionError.value = "ESP32 connecting to WiFi... (${seconds}s)"
                        } else {
                            _connectionError.value = "ESP32 trying to connect to server... (${seconds}s)"
                        }
                    }
                }
            }
            
            if (!isConnected.value) {
                _connectionError.value = "ESP32 did not connect to server. Please verify your WiFi credentials."
                return false
            }
            
            _setupProgress.value = 1.0f
            _connectionError.value = null
            return true
            
        } catch (e: Exception) {
            _connectionError.value = "Error: ${e.message}"
            return false
        }
    }
    
    override fun onCleared() {
        super.onCleared()
        wsService.stopServer()
    }
}
=======
package com.example.pecimobileapp.viewmodels

import android.app.Application
import android.graphics.Bitmap
import androidx.lifecycle.AndroidViewModel
import androidx.lifecycle.viewModelScope
import com.example.pecimobileapp.ble.BleManager
import com.example.pecimobileapp.ble.BleManagerProvider
import com.example.pecimobileapp.ble.DeviceType
import com.example.pecimobileapp.services.SimpleWebSocketService
import kotlinx.coroutines.flow.*
import kotlinx.coroutines.launch
import kotlinx.coroutines.delay
import kotlinx.coroutines.withTimeout

class SimpleWebSocketViewModel(application: Application) : AndroidViewModel(application) {
    private val wsService = SimpleWebSocketService(application.applicationContext)
    private val bleManager = BleManagerProvider.getInstance().getBleManager(DeviceType.THERMAL_CAMERA)
    
    private val _setupProgress = MutableStateFlow(0f)
    val setupProgress: StateFlow<Float> = _setupProgress
    
    private val _connectionError = MutableStateFlow<String?>(null)
    val connectionError: StateFlow<String?> = _connectionError
    
    val isConnected = wsService.isConnected
    val latestImage = wsService.latestImage
    val latestThermalData = wsService.latestThermalData
    val serverState = wsService.serverState
    
    fun startServer(port: Int = 8080): Boolean {
        if (!wsService.isAccessPointActive()) {
            _connectionError.value = "Ative o hotspot do dispositivo primeiro"
            return false
        }
        return wsService.startServer(port)
    }
    
    suspend fun configureEsp32(ssid: String, password: String): Boolean {
        try {
            _setupProgress.value = 0.2f
            
            // 1. Verify AP and start server
            if (!wsService.isAccessPointActive()) {
                _connectionError.value = "Please activate the device's hotspot first"
                return false
            }
            
            // 2. Get AP IP
            val serverIp = wsService.getDeviceIpAddress() ?: run {
                _connectionError.value = "Could not get hotspot IP"
                return false
            }
            
            // 3. Start WebSocket server
            if (!startServer()) {
                _connectionError.value = "Could not start WebSocket server"
                return false
            }
            
            // Wait a bit to ensure server is fully initialized
            delay(2000)
            _setupProgress.value = 0.4f
            
            // 4. Check BLE connection
            if (!bleManager.isConnected.value) {
                _connectionError.value = "Connect the camera via Bluetooth first"
                return false
            }
            
            _setupProgress.value = 0.6f
            
            // 5. Send WiFi configuration
            val serverAddress = "$serverIp:8080"
            withTimeout(45000) { // Increased to 45 seconds total
                // Send configuration
                bleManager.sendAllConfigs(ssid, password, serverAddress)
                _setupProgress.value = 0.7f
                
                // Wait for BLE disconnect (should happen when ESP32 switches to WiFi mode)
                var attempts = 0
                while (bleManager.isConnected.value && attempts < 20) {
                    delay(500)
                    attempts++
                }
                _setupProgress.value = 0.75f

                _connectionError.value = "ESP32 disconnected from BLE, waiting for WiFi connection..."
                
                // Give time for ESP32 to connect to WiFi (20 seconds)
                delay(2000) // Initial pause for ESP32 to start WiFi connection
                attempts = 0
                while (!isConnected.value && attempts < 40) {
                    // Update progress from 75% to 95% during wait
                    _setupProgress.value = 0.75f + (attempts.toFloat() / 40f * 0.20f)
                    delay(500)
                    attempts++
                    
                    // Update message every 2 seconds
                    if (attempts % 4 == 0) {
                        val seconds = attempts / 2
                        if (seconds < 10) {
                            _connectionError.value = "ESP32 connecting to WiFi... (${seconds}s)"
                        } else {
                            _connectionError.value = "ESP32 trying to connect to server... (${seconds}s)"
                        }
                    }
                }
            }
            
            if (!isConnected.value) {
                _connectionError.value = "ESP32 did not connect to server. Please verify your WiFi credentials."
                return false
            }
            
            _setupProgress.value = 1.0f
            _connectionError.value = null
            return true
            
        } catch (e: Exception) {
            _connectionError.value = "Error: ${e.message}"
            return false
        }
    }
    
    override fun onCleared() {
        super.onCleared()
        wsService.stopServer()
    }
}
>>>>>>> 4ea6068f
<|MERGE_RESOLUTION|>--- conflicted
+++ resolved
@@ -1,135 +1,3 @@
-<<<<<<< HEAD
-package com.example.pecimobileapp.viewmodels
-
-import android.app.Application
-import android.graphics.Bitmap
-import androidx.lifecycle.AndroidViewModel
-import androidx.lifecycle.viewModelScope
-import com.example.pecimobileapp.ble.BleManager
-import com.example.pecimobileapp.ble.BleManagerProvider
-import com.example.pecimobileapp.ble.DeviceType
-import com.example.pecimobileapp.services.SimpleWebSocketService
-import kotlinx.coroutines.flow.*
-import kotlinx.coroutines.launch
-import kotlinx.coroutines.delay
-import kotlinx.coroutines.withTimeout
-
-class SimpleWebSocketViewModel(application: Application) : AndroidViewModel(application) {
-    private val wsService = SimpleWebSocketService(application.applicationContext)
-    private val bleManager = BleManagerProvider.getInstance().getBleManager()
-    
-    private val _setupProgress = MutableStateFlow(0f)
-    val setupProgress: StateFlow<Float> = _setupProgress
-    
-    private val _connectionError = MutableStateFlow<String?>(null)
-    val connectionError: StateFlow<String?> = _connectionError
-    
-    val isConnected = wsService.isConnected
-    val latestImage = wsService.latestImage
-    val latestThermalData = wsService.latestThermalData
-    val serverState = wsService.serverState
-    
-    fun startServer(port: Int = 8080): Boolean {
-        if (!wsService.isAccessPointActive()) {
-            _connectionError.value = "Ative o hotspot do dispositivo primeiro"
-            return false
-        }
-        return wsService.startServer(port)
-    }
-    
-    suspend fun configureEsp32(ssid: String, password: String): Boolean {
-        try {
-            _setupProgress.value = 0.2f
-            
-            // 1. Verify AP and start server
-            if (!wsService.isAccessPointActive()) {
-                _connectionError.value = "Please activate the device's hotspot first"
-                return false
-            }
-            
-            // 2. Get AP IP
-            val serverIp = wsService.getDeviceIpAddress() ?: run {
-                _connectionError.value = "Could not get hotspot IP"
-                return false
-            }
-            
-            // 3. Start WebSocket server
-            if (!startServer()) {
-                _connectionError.value = "Could not start WebSocket server"
-                return false
-            }
-            
-            // Wait a bit to ensure server is fully initialized
-            delay(2000)
-            _setupProgress.value = 0.4f
-            
-            // 4. Check BLE connection
-            if (!bleManager.isConnected.value) {
-                _connectionError.value = "Connect the camera via Bluetooth first"
-                return false
-            }
-            
-            _setupProgress.value = 0.6f
-            
-            // 5. Send WiFi configuration
-            val serverAddress = "$serverIp:8080"
-            withTimeout(45000) { // Increased to 45 seconds total
-                // Send configuration
-                bleManager.sendAllConfigs(ssid, password, serverAddress)
-                _setupProgress.value = 0.7f
-                
-                // Wait for BLE disconnect (should happen when ESP32 switches to WiFi mode)
-                var attempts = 0
-                while (bleManager.isConnected.value && attempts < 20) {
-                    delay(500)
-                    attempts++
-                }
-                _setupProgress.value = 0.75f
-
-                _connectionError.value = "ESP32 disconnected from BLE, waiting for WiFi connection..."
-                
-                // Give time for ESP32 to connect to WiFi (20 seconds)
-                delay(2000) // Initial pause for ESP32 to start WiFi connection
-                attempts = 0
-                while (!isConnected.value && attempts < 40) {
-                    // Update progress from 75% to 95% during wait
-                    _setupProgress.value = 0.75f + (attempts.toFloat() / 40f * 0.20f)
-                    delay(500)
-                    attempts++
-                    
-                    // Update message every 2 seconds
-                    if (attempts % 4 == 0) {
-                        val seconds = attempts / 2
-                        if (seconds < 10) {
-                            _connectionError.value = "ESP32 connecting to WiFi... (${seconds}s)"
-                        } else {
-                            _connectionError.value = "ESP32 trying to connect to server... (${seconds}s)"
-                        }
-                    }
-                }
-            }
-            
-            if (!isConnected.value) {
-                _connectionError.value = "ESP32 did not connect to server. Please verify your WiFi credentials."
-                return false
-            }
-            
-            _setupProgress.value = 1.0f
-            _connectionError.value = null
-            return true
-            
-        } catch (e: Exception) {
-            _connectionError.value = "Error: ${e.message}"
-            return false
-        }
-    }
-    
-    override fun onCleared() {
-        super.onCleared()
-        wsService.stopServer()
-    }
-}
-=======
 package com.example.pecimobileapp.viewmodels
 
 import android.app.Application
@@ -259,5 +127,4 @@
         super.onCleared()
         wsService.stopServer()
     }
-}
->>>>>>> 4ea6068f
+}