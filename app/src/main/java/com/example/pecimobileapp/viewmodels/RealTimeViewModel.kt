<<<<<<< HEAD
package com.example.pecimobileapp.viewmodels

import android.app.Application
import android.bluetooth.BluetoothDevice
import android.bluetooth.le.ScanResult
import android.content.Context
import android.util.Log
import androidx.lifecycle.AndroidViewModel
import com.example.pecimobileapp.ble.DeviceType
import androidx.lifecycle.viewModelScope
import com.example.pecimobileapp.ble.BleManager
import com.example.pecimobileapp.ble.BleManagerProvider
import com.example.pecimobileapp.mqtt.MqttManager
import com.example.pecimobileapp.services.WebSocketServerService
import kotlinx.coroutines.Dispatchers
import kotlinx.coroutines.flow.*
import kotlinx.coroutines.launch

class RealTimeViewModel(app: Application) : AndroidViewModel(app) {
    private val bleProvider = BleManagerProvider.getInstance()
    private val bleManager = bleProvider.getBleManager()
    private val wsService = WebSocketServerService(app)

    val scanResultsPpg: StateFlow<List<ScanResult>> = bleManager.scanResults
    val scanResultsCam: StateFlow<List<ScanResult>> = bleManager.scanResults
    val desempenhoPct: StateFlow<Float> = bleManager.desempenhoPct

    private val _isPpgConnected = MutableStateFlow(false)
    val isPpgConnected: StateFlow<Boolean> = _isPpgConnected

    private val _isCamConnected = MutableStateFlow(false)
    val isCamConnected: StateFlow<Boolean> = _isCamConnected

    private val _ppgConnectionLost = MutableStateFlow(false)
    val ppgConnectionLost: StateFlow<Boolean> = _ppgConnectionLost

    private val _camConnectionLost = MutableStateFlow(false)
    val camConnectionLost: StateFlow<Boolean> = _camConnectionLost

    val ppgHeartRate: StateFlow<Int?> = bleManager.ppgHeartRate
    val avgTemp: StateFlow<Float?> = bleManager.avgTemp
    val maxTemp: StateFlow<Float?> = bleManager.maxTemp
    val minTemp: StateFlow<Float?> = bleManager.minTemp

    private val _scanning = MutableStateFlow(false)
    val scanning: StateFlow<Boolean> = _scanning.asStateFlow()

    private val _selectedZone = MutableStateFlow(1)
    val selectedZone: StateFlow<Int> = _selectedZone
    private val _zonas = MutableStateFlow<List<Pair<String, IntRange>>>(emptyList())
    val zonas: StateFlow<List<Pair<String, IntRange>>> = _zonas

    val currentZone: StateFlow<Int> = combine(ppgHeartRate, zonas) { hr, zonasList ->
        val zona = if (hr == null || hr <= 0) {
            0
        } else {
            val idx = zonasList.indexOfFirst { hr in it.second }
            if (idx >= 0) idx + 1 else 0
        }
        Log.d("RealTimeViewModel", "Zona atual: $zona") // Adiciona o log
        zona
    }.stateIn(viewModelScope, SharingStarted.Eagerly, 0)


    // Adicionados para persistência de contexto da sessão
    private val _groupId = MutableStateFlow<String?>(null)
    val groupId: StateFlow<String?> = _groupId

    private val _userId = MutableStateFlow("aluno01")
    val userId: StateFlow<String> = _userId

    private val _exerciseId = MutableStateFlow("exercicio_teste")
    val exerciseId: StateFlow<String> = _exerciseId

    private val _activityStarted = MutableStateFlow(false)
    val activityStarted: StateFlow<Boolean> = _activityStarted

    val readyToStart: StateFlow<Boolean> = combine(isPpgConnected, isCamConnected) { ppg, cam -> ppg && cam }
        .stateIn(viewModelScope, SharingStarted.Eagerly, false)

    val accessPointIp: StateFlow<String> = flow {
        emit(wsService.getDeviceIpAddress())
    }.stateIn(viewModelScope, SharingStarted.Eagerly, "")

    init {
        // Observar mudanças de conexão através do viewModelScope
        viewModelScope.launch {
            bleManager.isConnected.collect { isConnected ->
                when (bleManager.currentDeviceType) {
                    DeviceType.PPG -> {
                        _isPpgConnected.value = isConnected
                        if (!isConnected) {
                            _ppgConnectionLost.value = true
                        }
                    }
                    DeviceType.THERMAL_CAMERA -> {
                        _isCamConnected.value = isConnected
                        if (!isConnected) {
                            _camConnectionLost.value = true
                        }
                    }
                    null -> {
                        // Device type not set
                    }
                }
            }
        }

        // Observar perda de conexão
        viewModelScope.launch {
            bleManager.connectionLost.collect { isLost ->
                when (bleManager.currentDeviceType) {
                    DeviceType.PPG -> _ppgConnectionLost.value = isLost
                    DeviceType.THERMAL_CAMERA -> _camConnectionLost.value = isLost
                    null -> {}
                }
            }
        }
    }

    fun loadUserId(context: Context) {
        viewModelScope.launch {
            ProfilePreferences.userIdFlow(context).collectLatest { id ->
                if (id != null) {
                    _userId.value = id
                    Log.d("RealTimeViewModel", "user_id carregado: $id")
                } else {
                    Log.e("RealTimeViewModel", "user_id não encontrado")
                }
            }
        }
    }

    fun connectPpg(device: BluetoothDevice) {
        bleManager.connectPpg(device)
        _isPpgConnected.value = true
        _ppgConnectionLost.value = false
    }

    fun connectCam(device: BluetoothDevice) {
        bleManager.connectCam(device)
        _isCamConnected.value = true
        _camConnectionLost.value = false
    }

    fun startPpgScan() {
        viewModelScope.launch {
            _scanning.value = true
            bleManager.startScan()
            kotlinx.coroutines.delay(10000) // 10 segundos
            _scanning.value = false
        }
    }

    fun startCamScan() {
        viewModelScope.launch {
            _scanning.value = true
            bleManager.startScan()
            kotlinx.coroutines.delay(10000) // 10 segundos
            _scanning.value = false
        }
    }

    fun startActivity() {
        _activityStarted.value = true
        bleManager.startActivity()
    }

    fun stopActivity() {
        _activityStarted.value = false
        bleManager.stopActivity()
    }

    fun disconnectPpg() {
        bleManager.disconnect()
        _isPpgConnected.value = false
        _ppgConnectionLost.value = true
    }

    fun disconnectCam() {
        bleManager.disconnect()
        _isCamConnected.value = false
        _camConnectionLost.value = true
    }

    fun setWorkoutParameters(
    zone: Int,
    zonasList: List<Pair<String, IntRange>>,
    group: String? = null,
    user: String,
    exercise: String
) {
    Log.d("RealTimeViewModel", "setWorkoutParameters chamado com: zone=$zone, group=$group, user=$user, exercise=$exercise")
    Log.d("RealTimeViewModel", "zonasList=$zonasList")

    _selectedZone.value = zone
    _zonas.value = zonasList
    // Se não houver grupo, groupId será igual ao userId
    _groupId.value = group ?: user
    _userId.value = user
    _exerciseId.value = exercise

    bleManager.setSessionParameters(group, user, exercise, zone, zonasList)
}

    fun prepareForWorkout() {
        viewModelScope.launch(Dispatchers.IO) { // Certifique-se de usar Dispatchers.IO
            try {
                bleManager.startActivity()
                MqttManager.connect()
                Log.d("RealTimeViewModel", "Preparação para treino concluída")
            } catch (e: Exception) {
                Log.e("RealTimeViewModel", "Erro ao preparar para treino", e)
            }
        }
    }

    fun sendAllConfigs(
        ssid: String,
        password: String
    ) = viewModelScope.launch {
        val ip = accessPointIp.value
        // Using default port 8080 since we don't have access to WebSocketViewModel
        val currentPort = 8080
        // Use port with IP address
        val ipWithPort = "$ip:$currentPort"
        android.util.Log.d("RealTimeViewModel", "Enviando IP com porta: $ipWithPort")
        bleManager.sendAllConfigs(ssid, password, ipWithPort)
    }

    fun resetSession() {
        _selectedZone.value = 1
        _zonas.value = emptyList()
        _groupId.value = null
        _userId.value = "aluno01"
        _exerciseId.value = "exercicio_teste"
        _activityStarted.value = false
        MqttManager.WorkoutSessionManager.resetSession()
        Log.d("RealTimeViewModel", "Sessão redefinida")
    }

    fun getBleManager(): BleManager = bleManager
}
=======
package com.example.pecimobileapp.viewmodels

import android.app.Application
import android.bluetooth.BluetoothDevice
import android.bluetooth.le.ScanResult
import android.content.Context
import android.util.Log
import androidx.lifecycle.AndroidViewModel
import androidx.lifecycle.SavedStateHandle
import com.example.pecimobileapp.ble.DeviceType
import androidx.lifecycle.viewModelScope
import com.example.pecimobileapp.ble.BleManager
import com.example.pecimobileapp.ble.BleManagerProvider
import com.example.pecimobileapp.mqtt.MqttManager
import com.example.pecimobileapp.services.WebSocketServerService
import kotlinx.coroutines.Dispatchers
import kotlinx.coroutines.flow.*
import kotlinx.coroutines.launch

class RealTimeViewModel(
    app: Application
    ) : AndroidViewModel(app) {
    private val bleProvider = BleManagerProvider.getInstance()
    private val ppgManager = bleProvider.getBleManager(DeviceType.PPG)
    private val camManager = bleProvider.getBleManager(DeviceType.THERMAL_CAMERA)
    private val wsService = WebSocketServerService(app)
    private val _nome = MutableStateFlow<String?>(null)

    val nome: StateFlow<String?> = _nome


    val scanResultsPpg: StateFlow<List<ScanResult>> = ppgManager.scanResults
    val scanResultsCam: StateFlow<List<ScanResult>> = camManager.scanResults

    val desempenhoPct: StateFlow<Float> = ppgManager.desempenhoPct

    private val _outrosParticipantes = MutableStateFlow<Map<String, ParticipanteData>>(emptyMap())
    val outrosParticipantes: StateFlow<Map<String, ParticipanteData>> = _outrosParticipantes

    private val _isPpgConnected = MutableStateFlow(false)
    val isPpgConnected: StateFlow<Boolean> = _isPpgConnected

    private val _isCamConnected = MutableStateFlow(false)
    val isCamConnected: StateFlow<Boolean> = _isCamConnected

    private val _ppgConnectionLost = MutableStateFlow(false)
    val ppgConnectionLost: StateFlow<Boolean> = _ppgConnectionLost

    private val _camConnectionLost = MutableStateFlow(false)
    val camConnectionLost: StateFlow<Boolean> = _camConnectionLost

    val ppgHeartRate: StateFlow<Int?> = ppgManager.ppgHeartRate
    val avgTemp: StateFlow<Float?> = camManager.avgTemp
    val maxTemp: StateFlow<Float?> = camManager.maxTemp
    val minTemp: StateFlow<Float?> = camManager.minTemp

    private val _scanning = MutableStateFlow(false)
    val scanning: StateFlow<Boolean> = _scanning.asStateFlow()

    private val _selectedZone = MutableStateFlow(1)
    val selectedZone: StateFlow<Int> = _selectedZone
    private val _zonas = MutableStateFlow<List<Pair<String, IntRange>>>(emptyList())
    val zonas: StateFlow<List<Pair<String, IntRange>>> = _zonas

    val currentZone: StateFlow<Int> = combine(ppgHeartRate, zonas) { hr, zonasList ->
        val zona = if (hr == null || hr <= 0) {
            0
        } else {
            val idx = zonasList.indexOfFirst { hr in it.second }
            if (idx >= 0) idx + 1 else 0
        }
        Log.d("RealTimeViewModel", "Zona atual: $zona") // Adiciona o log
        zona
    }.stateIn(viewModelScope, SharingStarted.Eagerly, 0)


    // Adicionados para persistência de contexto da sessão
    private val _groupId = MutableStateFlow<String?>(null)
    val groupId: StateFlow<String?> = _groupId

    private val _userId = MutableStateFlow("aluno01")
    val userId: StateFlow<String> = _userId

    private val _exerciseId = MutableStateFlow("exercicio_teste")
    val exerciseId: StateFlow<String> = _exerciseId

    private val _activityStarted = MutableStateFlow(false)
    val activityStarted: StateFlow<Boolean> = _activityStarted

    val readyToStart: StateFlow<Boolean> = combine(isPpgConnected, isCamConnected) { ppg, cam -> ppg && cam }
        .stateIn(viewModelScope, SharingStarted.Eagerly, false)

    val accessPointIp: StateFlow<String> = flow {
        emit(wsService.getDeviceIpAddress())
    }.stateIn(viewModelScope, SharingStarted.Eagerly, "")

    init {
    viewModelScope.launch {
        ppgManager.isConnected.collect { isConnected ->
            _isPpgConnected.value = isConnected
            if (!isConnected) _ppgConnectionLost.value = true
        }
    }
    viewModelScope.launch {
        camManager.isConnected.collect { isConnected ->
            _isCamConnected.value = isConnected
            if (!isConnected) _camConnectionLost.value = true
        }
    }
    viewModelScope.launch {
        ppgManager.connectionLost.collect { isLost ->
            _ppgConnectionLost.value = isLost
        }
    }
    viewModelScope.launch {
        camManager.connectionLost.collect { isLost ->
            _camConnectionLost.value = isLost
        }
    }
}


    fun loadUserProfile(context: Context) {
    viewModelScope.launch {
        ProfilePreferences.nomeFlow(context).collectLatest { nome ->
            _nome.value = nome
            Log.d("RealTimeViewModel", "Nome carregado: $nome")
        }
        ProfilePreferences.userIdFlow(context).collectLatest { id ->
            _userId.value = id ?: "default_user"
            Log.d("RealTimeViewModel", "user_id carregado: $id")
        }
    }
}

    fun connectPpg(device: BluetoothDevice) {
        ppgManager.connectPpg(device)
        _isPpgConnected.value = true
        _ppgConnectionLost.value = false
    }

    fun connectCam(device: BluetoothDevice) {
        camManager.connectCam(device)
        _isCamConnected.value = true
        _camConnectionLost.value = false
    }

    fun startPpgScan() {
        viewModelScope.launch {
            _scanning.value = true
            ppgManager.startScan()
            kotlinx.coroutines.delay(10000) // 10 segundos
            _scanning.value = false
        }
    }

    fun startCamScan() {
        viewModelScope.launch {
            _scanning.value = true
            camManager.startScan()
            kotlinx.coroutines.delay(10000) // 10 segundos
            _scanning.value = false
        }
    }

    fun startActivity() {
        _activityStarted.value = true
        ppgManager.startActivity()
        camManager.startActivity()
    }

    fun stopActivity() {
        _activityStarted.value = false
        ppgManager.stopActivity()
        camManager.stopActivity()
    }

    fun disconnectPpg() {
        ppgManager.disconnect()
        _isPpgConnected.value = false
        _ppgConnectionLost.value = true
    }

    fun disconnectCam() {
        camManager.disconnect()
        _isCamConnected.value = false
        _camConnectionLost.value = true
    }

    fun setWorkoutParameters(
    zone: Int,
    zonasList: List<Pair<String, IntRange>>,
    group: String? = null,
    user: String,
    exercise: String,
    nome: String?
) {
    Log.d("RealTimeViewModel", "setWorkoutParameters chamado com: zone=$zone, group=$group, user=$user, exercise=$exercise")
    Log.d("RealTimeViewModel", "zonasList=$zonasList")

    _selectedZone.value = zone
    _zonas.value = zonasList
    // Se não houver grupo, groupId será igual ao userId
    _groupId.value = group ?: user
    _userId.value = user
    _exerciseId.value = exercise
    _nome.value = nome

    ppgManager.setSessionParameters(group, user, exercise, zone, zonasList, nome)
    camManager.setSessionParameters(group, user, exercise, zone, zonasList, nome)
}

    fun prepareForWorkout() {
        viewModelScope.launch(Dispatchers.IO) { // Certifique-se de usar Dispatchers.IO
            try {
                ppgManager.startActivity()
                camManager.startActivity()
                MqttManager.connect()
                Log.d("RealTimeViewModel", "Preparação para treino concluída")
            } catch (e: Exception) {
                Log.e("RealTimeViewModel", "Erro ao preparar para treino", e)
            }
        }
    }

    fun subscribeToGroup(groupId: String) {
    MqttManager.subscribe("/group/$groupId/data") { message ->
        try {
            val json = org.json.JSONObject(message)
            val nome = json.optString("nome", json.optString("user_uid", ""))
            val rating = json.optDouble("rating", 0.0).toFloat()
            val zonaAlvo = json.optInt("zona_alvo", 0)
            val userId = json.optString("user_uid", "")

            // Não atualize o próprio usuário
            if (userId != _userId.value) {
                val updated = _outrosParticipantes.value.toMutableMap()
                updated[nome] = ParticipanteData(rating, zonaAlvo)
                _outrosParticipantes.value = updated
            }
        } catch (e: Exception) {
            Log.e("RealTimeViewModel", "Erro ao processar mensagem do grupo", e)
        }
    }
}


    fun updateParticipanteRating(userId: String, rating: Float) {
    val updatedMap = _outrosParticipantes.value.toMutableMap()
    val participanteAtual = updatedMap[userId]
    updatedMap[userId] = ParticipanteData(
        rating = rating,
        zonaAlvo = participanteAtual?.zonaAlvo ?: 0 // Mantém a zona atual ou usa 0 como padrão
    )
    _outrosParticipantes.value = updatedMap
}

    fun sendAllConfigs(
    ssid: String,
    password: String
) = viewModelScope.launch {
    val ip = accessPointIp.value
    val currentPort = 8080
    val ipWithPort = "$ip:$currentPort"
    android.util.Log.d("RealTimeViewModel", "Enviando IP com porta: $ipWithPort")
    camManager.sendAllConfigs(ssid, password, ipWithPort)
}

    fun resetSession() {
        _outrosParticipantes.value = emptyMap()

        MqttManager.WorkoutSessionManager.resetSession()
        Log.d("RealTimeViewModel", "Sessão redefinida")
    }

}
data class ParticipanteData(
    val rating: Float,
    val zonaAlvo: Int
)
>>>>>>> 4ea6068f
<|MERGE_RESOLUTION|>--- conflicted
+++ resolved
@@ -1,248 +1,3 @@
-<<<<<<< HEAD
-package com.example.pecimobileapp.viewmodels
-
-import android.app.Application
-import android.bluetooth.BluetoothDevice
-import android.bluetooth.le.ScanResult
-import android.content.Context
-import android.util.Log
-import androidx.lifecycle.AndroidViewModel
-import com.example.pecimobileapp.ble.DeviceType
-import androidx.lifecycle.viewModelScope
-import com.example.pecimobileapp.ble.BleManager
-import com.example.pecimobileapp.ble.BleManagerProvider
-import com.example.pecimobileapp.mqtt.MqttManager
-import com.example.pecimobileapp.services.WebSocketServerService
-import kotlinx.coroutines.Dispatchers
-import kotlinx.coroutines.flow.*
-import kotlinx.coroutines.launch
-
-class RealTimeViewModel(app: Application) : AndroidViewModel(app) {
-    private val bleProvider = BleManagerProvider.getInstance()
-    private val bleManager = bleProvider.getBleManager()
-    private val wsService = WebSocketServerService(app)
-
-    val scanResultsPpg: StateFlow<List<ScanResult>> = bleManager.scanResults
-    val scanResultsCam: StateFlow<List<ScanResult>> = bleManager.scanResults
-    val desempenhoPct: StateFlow<Float> = bleManager.desempenhoPct
-
-    private val _isPpgConnected = MutableStateFlow(false)
-    val isPpgConnected: StateFlow<Boolean> = _isPpgConnected
-
-    private val _isCamConnected = MutableStateFlow(false)
-    val isCamConnected: StateFlow<Boolean> = _isCamConnected
-
-    private val _ppgConnectionLost = MutableStateFlow(false)
-    val ppgConnectionLost: StateFlow<Boolean> = _ppgConnectionLost
-
-    private val _camConnectionLost = MutableStateFlow(false)
-    val camConnectionLost: StateFlow<Boolean> = _camConnectionLost
-
-    val ppgHeartRate: StateFlow<Int?> = bleManager.ppgHeartRate
-    val avgTemp: StateFlow<Float?> = bleManager.avgTemp
-    val maxTemp: StateFlow<Float?> = bleManager.maxTemp
-    val minTemp: StateFlow<Float?> = bleManager.minTemp
-
-    private val _scanning = MutableStateFlow(false)
-    val scanning: StateFlow<Boolean> = _scanning.asStateFlow()
-
-    private val _selectedZone = MutableStateFlow(1)
-    val selectedZone: StateFlow<Int> = _selectedZone
-    private val _zonas = MutableStateFlow<List<Pair<String, IntRange>>>(emptyList())
-    val zonas: StateFlow<List<Pair<String, IntRange>>> = _zonas
-
-    val currentZone: StateFlow<Int> = combine(ppgHeartRate, zonas) { hr, zonasList ->
-        val zona = if (hr == null || hr <= 0) {
-            0
-        } else {
-            val idx = zonasList.indexOfFirst { hr in it.second }
-            if (idx >= 0) idx + 1 else 0
-        }
-        Log.d("RealTimeViewModel", "Zona atual: $zona") // Adiciona o log
-        zona
-    }.stateIn(viewModelScope, SharingStarted.Eagerly, 0)
-
-
-    // Adicionados para persistência de contexto da sessão
-    private val _groupId = MutableStateFlow<String?>(null)
-    val groupId: StateFlow<String?> = _groupId
-
-    private val _userId = MutableStateFlow("aluno01")
-    val userId: StateFlow<String> = _userId
-
-    private val _exerciseId = MutableStateFlow("exercicio_teste")
-    val exerciseId: StateFlow<String> = _exerciseId
-
-    private val _activityStarted = MutableStateFlow(false)
-    val activityStarted: StateFlow<Boolean> = _activityStarted
-
-    val readyToStart: StateFlow<Boolean> = combine(isPpgConnected, isCamConnected) { ppg, cam -> ppg && cam }
-        .stateIn(viewModelScope, SharingStarted.Eagerly, false)
-
-    val accessPointIp: StateFlow<String> = flow {
-        emit(wsService.getDeviceIpAddress())
-    }.stateIn(viewModelScope, SharingStarted.Eagerly, "")
-
-    init {
-        // Observar mudanças de conexão através do viewModelScope
-        viewModelScope.launch {
-            bleManager.isConnected.collect { isConnected ->
-                when (bleManager.currentDeviceType) {
-                    DeviceType.PPG -> {
-                        _isPpgConnected.value = isConnected
-                        if (!isConnected) {
-                            _ppgConnectionLost.value = true
-                        }
-                    }
-                    DeviceType.THERMAL_CAMERA -> {
-                        _isCamConnected.value = isConnected
-                        if (!isConnected) {
-                            _camConnectionLost.value = true
-                        }
-                    }
-                    null -> {
-                        // Device type not set
-                    }
-                }
-            }
-        }
-
-        // Observar perda de conexão
-        viewModelScope.launch {
-            bleManager.connectionLost.collect { isLost ->
-                when (bleManager.currentDeviceType) {
-                    DeviceType.PPG -> _ppgConnectionLost.value = isLost
-                    DeviceType.THERMAL_CAMERA -> _camConnectionLost.value = isLost
-                    null -> {}
-                }
-            }
-        }
-    }
-
-    fun loadUserId(context: Context) {
-        viewModelScope.launch {
-            ProfilePreferences.userIdFlow(context).collectLatest { id ->
-                if (id != null) {
-                    _userId.value = id
-                    Log.d("RealTimeViewModel", "user_id carregado: $id")
-                } else {
-                    Log.e("RealTimeViewModel", "user_id não encontrado")
-                }
-            }
-        }
-    }
-
-    fun connectPpg(device: BluetoothDevice) {
-        bleManager.connectPpg(device)
-        _isPpgConnected.value = true
-        _ppgConnectionLost.value = false
-    }
-
-    fun connectCam(device: BluetoothDevice) {
-        bleManager.connectCam(device)
-        _isCamConnected.value = true
-        _camConnectionLost.value = false
-    }
-
-    fun startPpgScan() {
-        viewModelScope.launch {
-            _scanning.value = true
-            bleManager.startScan()
-            kotlinx.coroutines.delay(10000) // 10 segundos
-            _scanning.value = false
-        }
-    }
-
-    fun startCamScan() {
-        viewModelScope.launch {
-            _scanning.value = true
-            bleManager.startScan()
-            kotlinx.coroutines.delay(10000) // 10 segundos
-            _scanning.value = false
-        }
-    }
-
-    fun startActivity() {
-        _activityStarted.value = true
-        bleManager.startActivity()
-    }
-
-    fun stopActivity() {
-        _activityStarted.value = false
-        bleManager.stopActivity()
-    }
-
-    fun disconnectPpg() {
-        bleManager.disconnect()
-        _isPpgConnected.value = false
-        _ppgConnectionLost.value = true
-    }
-
-    fun disconnectCam() {
-        bleManager.disconnect()
-        _isCamConnected.value = false
-        _camConnectionLost.value = true
-    }
-
-    fun setWorkoutParameters(
-    zone: Int,
-    zonasList: List<Pair<String, IntRange>>,
-    group: String? = null,
-    user: String,
-    exercise: String
-) {
-    Log.d("RealTimeViewModel", "setWorkoutParameters chamado com: zone=$zone, group=$group, user=$user, exercise=$exercise")
-    Log.d("RealTimeViewModel", "zonasList=$zonasList")
-
-    _selectedZone.value = zone
-    _zonas.value = zonasList
-    // Se não houver grupo, groupId será igual ao userId
-    _groupId.value = group ?: user
-    _userId.value = user
-    _exerciseId.value = exercise
-
-    bleManager.setSessionParameters(group, user, exercise, zone, zonasList)
-}
-
-    fun prepareForWorkout() {
-        viewModelScope.launch(Dispatchers.IO) { // Certifique-se de usar Dispatchers.IO
-            try {
-                bleManager.startActivity()
-                MqttManager.connect()
-                Log.d("RealTimeViewModel", "Preparação para treino concluída")
-            } catch (e: Exception) {
-                Log.e("RealTimeViewModel", "Erro ao preparar para treino", e)
-            }
-        }
-    }
-
-    fun sendAllConfigs(
-        ssid: String,
-        password: String
-    ) = viewModelScope.launch {
-        val ip = accessPointIp.value
-        // Using default port 8080 since we don't have access to WebSocketViewModel
-        val currentPort = 8080
-        // Use port with IP address
-        val ipWithPort = "$ip:$currentPort"
-        android.util.Log.d("RealTimeViewModel", "Enviando IP com porta: $ipWithPort")
-        bleManager.sendAllConfigs(ssid, password, ipWithPort)
-    }
-
-    fun resetSession() {
-        _selectedZone.value = 1
-        _zonas.value = emptyList()
-        _groupId.value = null
-        _userId.value = "aluno01"
-        _exerciseId.value = "exercicio_teste"
-        _activityStarted.value = false
-        MqttManager.WorkoutSessionManager.resetSession()
-        Log.d("RealTimeViewModel", "Sessão redefinida")
-    }
-
-    fun getBleManager(): BleManager = bleManager
-}
-=======
 package com.example.pecimobileapp.viewmodels
 
 import android.app.Application
@@ -522,5 +277,4 @@
 data class ParticipanteData(
     val rating: Float,
     val zonaAlvo: Int
-)
->>>>>>> 4ea6068f
+)