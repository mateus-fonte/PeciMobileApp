<<<<<<< HEAD
package com.example.pecimobileapp.ble

import android.Manifest
import android.annotation.SuppressLint
import android.bluetooth.*
import android.bluetooth.le.ScanCallback
import android.bluetooth.le.ScanResult
import android.content.Context
import android.content.pm.PackageManager
import com.example.pecimobileapp.ble.DeviceType
import android.os.Build
import android.os.Handler
import android.os.Looper
import android.util.Log
import androidx.annotation.RequiresApi
import androidx.core.app.ActivityCompat
import androidx.core.content.ContextCompat
import com.example.pecimobileapp.mqtt.MqttManager
import kotlinx.coroutines.flow.MutableStateFlow
import kotlinx.coroutines.flow.StateFlow
import java.io.File
import java.io.FileWriter
import java.io.IOException
import java.util.*
import kotlin.math.pow

private val HR_SERVICE_UUID        = UUID.fromString("e626a696-36ba-45b3-a444-5c28eb674dd5")
private val HR_CHAR_UUID           = UUID.fromString("aa4fe3ac-56c4-42c7-856e-500b8d4b1a01")

private val SENSOR_SERVICE_UUID    = UUID.fromString("b07d5e84-4d21-4d4a-8694-5ed9f6aa2aee")
private val SENSOR_DATA1_UUID      = UUID.fromString("89aa9a0d-48c4-4c32-9854-e3c7f44ec091")
private val SENSOR_DATA2_UUID      = UUID.fromString("a430a2ed-0a76-4418-a5ad-4964699ba17c")
private val SENSOR_DATA3_UUID      = UUID.fromString("853f9ba1-94aa-4124-92ff-5a8f576767e4")

private val CLIENT_CFG_UUID        = UUID.fromString("00002902-0000-1000-8000-00805f9b34fb")

private val CONFIG_SERVICE_UUID    = UUID.fromString("0a3b6985-dad6-4759-8852-dcb266d3a59e")
private val CONFIG_SSID_UUID       = UUID.fromString("ab35e54e-fde4-4f83-902a-07785de547b9")
private val CONFIG_PASS_UUID       = UUID.fromString("c1c4b63b-bf3b-4e35-9077-d5426226c710")
private val CONFIG_SERVERIP_UUID   = UUID.fromString("0c954d7e-9249-456d-b949-cc079205d393")

class BleManager(private val context: Context) : BluetoothGattCallback() {

    private val TAG = "BleManager"


    // Manter registro do tipo de dispositivo atual
    var currentDeviceType: DeviceType? = null
        private set

    private val bluetoothManager = context.getSystemService(Context.BLUETOOTH_SERVICE) as BluetoothManager
    private val adapter: BluetoothAdapter? get() = bluetoothManager.adapter
    private var gatt: BluetoothGatt? = null

    private val _scanResults = MutableStateFlow<List<ScanResult>>(emptyList())
    val scanResults: StateFlow<List<ScanResult>> = _scanResults

    private val _connected = MutableStateFlow(false)
    val isConnected: StateFlow<Boolean> = _connected

    private val _connectionLost = MutableStateFlow(false)
    val connectionLost: StateFlow<Boolean> = _connectionLost

    private val _ppgHeartRate = MutableStateFlow<Int?>(null)
    val ppgHeartRate: StateFlow<Int?> = _ppgHeartRate

    private val _avgTemp = MutableStateFlow<Float?>(null)
    val avgTemp: StateFlow<Float?> = _avgTemp

    private val _maxTemp = MutableStateFlow<Float?>(null)
    val maxTemp: StateFlow<Float?> = _maxTemp

    private val _minTemp = MutableStateFlow<Float?>(null)
    val minTemp: StateFlow<Float?> = _minTemp

    private val _allConfigSent = MutableStateFlow(false)
    val allConfigSent: StateFlow<Boolean> = _allConfigSent

    private val _configProgress = MutableStateFlow(0f)
    val configProgress: StateFlow<Float> = _configProgress

    private val _desempenhoPct = MutableStateFlow(0f)
    val desempenhoPct: StateFlow<Float> = _desempenhoPct


    private val totalConfigSteps = 5
    private val writeQueue = ArrayDeque<Pair<UUID, ByteArray>>()
    private var lastDevice: BluetoothDevice? = null
    private var retryCount = 0
    private val maxRetries = 3
    private val retryDelayMs = 5000L
    private var activityStarted = false

    private var expectingDisconnect = false

    fun setExpectingDisconnect(expecting: Boolean) {
        expectingDisconnect = expecting
    }

    // Adicionando variáveis para verificação periódica de conexão
    private val connectionCheckHandler = Handler(Looper.getMainLooper())
    private val connectionCheckRunnable = object : Runnable {
        override fun run() {
            checkConnection()
            // Agendar novamente em 5 segundos
            connectionCheckHandler.postDelayed(this, 5000)
        }
    }
    private var lastCommunicationTime = System.currentTimeMillis()
    private val connectionTimeout = 600000L // 10 minutos
    private var connectionCheckActive = false

    // Sessão atual
    private var groupId: String = "grupo1"
    private var userId: String = "aluno01"
    private var exerciseId: String = "exercicio_teste"
    private var selectedZone: Int = 1
    private var zonas: List<Pair<String, IntRange>> = emptyList()
    private var tempoTotal = 0
    private var tempoNaZonaAlvo = 0

    fun setSessionParameters(
    group: String?,
    user: String,
    exercise: String,
    selectedZone: Int,
    zonasList: List<Pair<String, IntRange>>
) {
    // Se não houver grupo, use o userId como groupId para tópicos individuais
    this.groupId = group ?: user
    this.userId = user
    this.exerciseId = exercise
    this.selectedZone = selectedZone
    this.zonas = zonasList
}

    @RequiresApi(Build.VERSION_CODES.O)
    fun startActivity() {
        activityStarted = true
        tempoTotal = 0
        tempoNaZonaAlvo = 0
        MqttManager.WorkoutSessionManager.resetSession()
        Log.d(TAG, "Atividade iniciada: envio de dados via MQTT liberado")
    }

    fun stopActivity() {
        activityStarted = false
        Log.d(TAG, "Atividade encerrada: envio de dados via MQTT bloqueado")
    }


    @SuppressLint("MissingPermission")
    fun startScan() {
        val btAdapter = adapter ?: return
        if (Build.VERSION.SDK_INT >= Build.VERSION_CODES.S &&
            ContextCompat.checkSelfPermission(context, Manifest.permission.BLUETOOTH_SCAN)
            != PackageManager.PERMISSION_GRANTED
        ) return

        _scanResults.value = emptyList()
        val scanner = btAdapter.bluetoothLeScanner ?: return
        scanner.startScan(scanCb)
        Handler(Looper.getMainLooper()).postDelayed({ scanner.stopScan(scanCb) }, 10_000)
    }

    private val scanCb = object : ScanCallback() {
        override fun onScanResult(callbackType: Int, result: ScanResult) {
            val list = _scanResults.value.toMutableList()
            if (list.none { it.device.address == result.device.address }) {
                list += result
                _scanResults.value = list
            }
        }
    }

    @SuppressLint("MissingPermission")
    private fun connect(device: BluetoothDevice) {
        // Desconectar qualquer conexão existente
        gatt?.let { existingGatt ->
            if (existingGatt.device.address != device.address) {
                Log.d(TAG, """
                    Desconectando dispositivo anterior:
                    Endereço anterior: ${existingGatt.device.address}
                    Novo endereço: ${device.address}
                """.trimIndent())
                existingGatt.disconnect()
                existingGatt.close()
                gatt = null
            }
        }
        
        lastDevice = device
        retryCount = 0
        _connectionLost.value = false

        if (Build.VERSION.SDK_INT >= Build.VERSION_CODES.S &&
            ContextCompat.checkSelfPermission(context, Manifest.permission.BLUETOOTH_CONNECT)
            != PackageManager.PERMISSION_GRANTED
        ) return

        gatt = device.connectGatt(context, false, this)

        // Iniciar verificação periódica de conexão
        startConnectionCheck()
        updateLastCommunicationTime()
    }    

    @SuppressLint("MissingPermission")
fun connectPpg(device: BluetoothDevice) {
    Log.d(TAG, """
        ===== Conectando PPG =====
        Nome: ${device.name ?: "N/A"}
        Endereço: ${device.address}
        Tipo: ${device.type}
        Estado atual: ${if (_connected.value) "Conectado" else "Desconectado"}
        ====================
    """.trimIndent())

    // Desconectar dispositivo PPG anterior, se necessário
    BleManagerProvider.getInstance().getConnectedDevice(DeviceType.PPG)?.let {
        Log.d(TAG, "Desconectando dispositivo PPG anterior: ${it.address}")
        disconnect()
    }

    currentDeviceType = DeviceType.PPG
    connect(device)

    // Registrar o dispositivo no provider
    BleManagerProvider.getInstance().registerConnectedDevice(device, DeviceType.PPG)
}

    @SuppressLint("MissingPermission")
fun connectCam(device: BluetoothDevice) {
    Log.d(TAG, """
        ===== Conectando à Câmera Térmica =====
        Nome: ${device.name ?: "N/A"}
        Endereço: ${device.address}
        Tipo: ${device.type}
        Estado atual: ${if (_connected.value) "Conectado" else "Desconectado"}
        ====================
    """.trimIndent())

    // Verificar permissões BLE
    if (ActivityCompat.checkSelfPermission(
            context,
            Manifest.permission.BLUETOOTH_CONNECT
        ) != PackageManager.PERMISSION_GRANTED
    ) {
        Log.e(TAG, "Permissão BLUETOOTH_CONNECT não concedida. Não é possível conectar.")
        return
    }

    // Desconectar dispositivo anterior do mesmo tipo, se necessário
    BleManagerProvider.getInstance().getConnectedDevice(DeviceType.THERMAL_CAMERA)?.let {
        Log.d(TAG, "Desconectando câmera térmica anterior: ${it.address}")
        disconnect()
    }

    // Atualizar o tipo de dispositivo atual
    currentDeviceType = DeviceType.THERMAL_CAMERA

    // Iniciar conexão com o dispositivo
    connect(device)

    // Registrar o dispositivo no BleManagerProvider
    BleManagerProvider.getInstance().registerConnectedDevice(device, DeviceType.THERMAL_CAMERA)

    Log.d(TAG, "Câmera térmica conectada com sucesso: ${device.address}")
}
    
    private var maxRetryAttempts = 3

    private fun attemptReconnect() {
        if (retryCount < maxRetryAttempts) {
            retryCount++
            val delayMs = (1000L * (2.0.pow(retryCount - 1))).toLong() // Exponential backoff
            Log.d(TAG, "Tentativa de reconexão $retryCount de $maxRetryAttempts em ${delayMs}ms")
            
            Handler(Looper.getMainLooper()).postDelayed({
                lastDevice?.let { device ->
                    if (ActivityCompat.checkSelfPermission(context, Manifest.permission.BLUETOOTH_CONNECT) == PackageManager.PERMISSION_GRANTED) {
                        Log.d(TAG, "Iniciando tentativa de reconexão $retryCount")
                        connect(device)
                    }
                }
            }, delayMs)
        } else {
            Log.e(TAG, "Máximo de tentativas de reconexão atingido")
            _connectionLost.value = true
        }
    }

    // Método para iniciar verificação periódica
    private fun startConnectionCheck() {
        if (!connectionCheckActive) {
            connectionCheckActive = true
            lastCommunicationTime = System.currentTimeMillis()
            connectionCheckHandler.postDelayed(connectionCheckRunnable, 5000)
        }
    }

    // Método para parar verificação periódica
    private fun stopConnectionCheck() {
        connectionCheckActive = false
        connectionCheckHandler.removeCallbacks(connectionCheckRunnable)
    }

    private fun checkConnection() {
        if (!_connected.value) return

        val timeSinceLastCommunication = System.currentTimeMillis() - lastCommunicationTime
        if (timeSinceLastCommunication > connectionTimeout) {
            Log.d(TAG, "Conexão parece estar inativa por $timeSinceLastCommunication ms. Tentando reconectar...")
            attemptReconnect() // Tenta reconectar antes de considerar desconectado
        }
    }

    // Lidar com conexão perdida
    private fun handleConnectionLost() {
        if (_connected.value) {
            Log.d(TAG, "Detectada desconexão por inatividade")
            _connected.value = false
            _connectionLost.value = true
            if (ActivityCompat.checkSelfPermission(
                    context,
                    Manifest.permission.BLUETOOTH_CONNECT
                ) != PackageManager.PERMISSION_GRANTED
            ) {
                // TODO: Consider calling
                //    ActivityCompat#requestPermissions
                // here to request the missing permissions, and then overriding
                //   public void onRequestPermissionsResult(int requestCode, String[] permissions,
                //                                          int[] grantResults)
                // to handle the case where the user grants the permission. See the documentation
                // for ActivityCompat#requestPermissions for more details.
                return
            }
            gatt?.close()
            gatt = null
            stopConnectionCheck()
        }
    }

    // Atualizar timestamp da última comunicação
    private fun updateLastCommunicationTime() {
        lastCommunicationTime = System.currentTimeMillis()
    }    

    @SuppressLint("MissingPermission")
    override fun onConnectionStateChange(g: BluetoothGatt, status: Int, newState: Int) {
        val deviceInfo = "${g.device.name ?: g.device.address} (${currentDeviceType ?: "Unknown Type"})"

        // Map de status para strings legíveis
        val statusStr = when (status) {
            BluetoothGatt.GATT_SUCCESS -> "SUCESSO"
            133 -> "GATT_ERROR (Possível timeout)"
            8 -> "GATT_CONN_TIMEOUT"
            19 -> "GATT_CONN_TERMINATE_PEER_USER"
            22 -> "GATT_CONN_TERMINATE_LOCAL_HOST"
            62 -> "GATT_ERROR (Possível falha na conexão)"
            else -> "DESCONHECIDO ($status)"
        }

        // Map dos estados para strings legíveis
        val stateStr = when (newState) {
            BluetoothGatt.STATE_DISCONNECTED -> "DESCONECTADO"
            BluetoothGatt.STATE_CONNECTING -> "CONECTANDO"
            BluetoothGatt.STATE_CONNECTED -> "CONECTADO"
            BluetoothGatt.STATE_DISCONNECTING -> "DESCONECTANDO"
            else -> "DESCONHECIDO"
        }

        Log.d(TAG, """
            ===== Mudança de Estado BLE =====
            Dispositivo: $deviceInfo
            Estado: $stateStr
            Status: $statusStr
            Desconexão Esperada: $expectingDisconnect
            Tipo: ${currentDeviceType?.name ?: "Unknown"}
            ================================
        """.trimIndent())

        when (newState) {
            BluetoothGatt.STATE_DISCONNECTED -> {
                _connected.value = false
                gatt?.close()
                gatt = null                // Handle unexpected disconnections
                if (!expectingDisconnect) {
                    _connectionLost.value = true
                    Log.w(TAG, "Desconexão inesperada detectada para $deviceInfo")
                    
                    when (status) {
                        19, 22 -> { // Terminated by peer or host - don't auto reconnect
                            Log.d(TAG, "Conexão terminada normalmente: $statusStr")
                        }
                        else -> { // Auto reconnect for all other cases
                            Log.d(TAG, "Tentando reconexão automática após desconexão inesperada")
                            Handler(Looper.getMainLooper()).postDelayed({
                                lastDevice?.let { device ->
                                    if (ActivityCompat.checkSelfPermission(context, Manifest.permission.BLUETOOTH_CONNECT) == PackageManager.PERMISSION_GRANTED) {
                                        Log.d(TAG, "Iniciando reconexão para $deviceInfo")
                                        connect(device)
                                    }
                                }
                            }, 2000) // 2 second delay before reconnecting
                        }
                    }
                }
                // Reset the flag after use
                expectingDisconnect = false            }
        }
        when (newState) {
            BluetoothGatt.STATE_CONNECTED -> {
                if (status == BluetoothGatt.GATT_SUCCESS) {
                    _connected.value = true
                    _connectionLost.value = false
                    retryCount = 0 // Reset retry count on successful connection
                    
                    // Start discovering services
                    Handler(Looper.getMainLooper()).postDelayed({
                        // Se reconectou, verifica se o dispositivo é a câmera térmica e reinicia o processo
                        if (currentDeviceType == DeviceType.THERMAL_CAMERA) {
                            Log.d(TAG, "Reconexão bem sucedida com a câmera térmica, reiniciando processo de configuração")
                            // Tenta resgatar últimas configurações conhecidas
                            val prefs = context.getSharedPreferences("wifi_config", Context.MODE_PRIVATE)
                            val lastSsid = prefs.getString("last_ssid", null)
                            val lastPass = prefs.getString("last_pass", null)
                            val lastServerIp = prefs.getString("last_server_ip", null)
                            
                            if (lastSsid != null && lastPass != null && lastServerIp != null) {
                                Log.d(TAG, "Reenviando últimas configurações conhecidas: SSID=$lastSsid")
                                sendAllConfigs(lastSsid, lastPass, lastServerIp)
                            }
                        }
                        if (ActivityCompat.checkSelfPermission(context, Manifest.permission.BLUETOOTH_CONNECT) == PackageManager.PERMISSION_GRANTED) {
                            g.discoverServices()
                        }
                    }, 600) // Add a small delay before service discovery
                } else {
                    Log.e(TAG, "Conexão falhou com status: $statusStr")
                    g.close()
                    // Try to reconnect if the connection failed
                    attemptReconnect()
                }
            }
        }
    }

    @SuppressLint("MissingPermission")
    override fun onServicesDiscovered(g: BluetoothGatt, status: Int) {
        if (status != BluetoothGatt.GATT_SUCCESS) return

        listOf(
            HR_SERVICE_UUID to HR_CHAR_UUID,
            SENSOR_SERVICE_UUID to SENSOR_DATA1_UUID,
            SENSOR_SERVICE_UUID to SENSOR_DATA2_UUID,
            SENSOR_SERVICE_UUID to SENSOR_DATA3_UUID
        ).forEach { (svc, chrUuid) ->
            g.getService(svc)?.getCharacteristic(chrUuid)?.let { chr ->
                g.setCharacteristicNotification(chr, true)
                chr.getDescriptor(CLIENT_CFG_UUID)?.apply {
                    value = BluetoothGattDescriptor.ENABLE_NOTIFICATION_VALUE
                    g.writeDescriptor(this)
                }
            }
        }

        if (writeQueue.isNotEmpty()) writeNextConfig()
        updateLastCommunicationTime()
    }

    override fun onDescriptorWrite(g: BluetoothGatt, descriptor: BluetoothGattDescriptor, status: Int) {
        if (status == BluetoothGatt.GATT_SUCCESS) {
            _connected.value = true
        }
        updateLastCommunicationTime()
    }

@RequiresApi(Build.VERSION_CODES.O)
override fun onCharacteristicChanged(g: BluetoothGatt, characteristic: BluetoothGattCharacteristic) {
    // Verificar se os dados vêm do dispositivo conectado
    if (g.device.address != lastDevice?.address) {
        Log.w(TAG, """
            Ignorando dados de dispositivo não autorizado:
            Recebido de: ${g.device.address}
            Dispositivo conectado: ${lastDevice?.address}
        """.trimIndent())
        return
    }

    val raw = String(characteristic.value, Charsets.UTF_8)
    updateLastCommunicationTime()

    if (!activityStarted) {
        Log.d(TAG, "Dados recebidos, mas atividade ainda não começou. Ignorando envio MQTT.")
        return
    }

    when (characteristic.uuid) {
        HR_CHAR_UUID -> {
            if (currentDeviceType == DeviceType.PPG) {
                Log.d(TAG, "Dados PPG recebidos (raw): $raw")

                // Extrair todos os dígitos da string
                val bpmStr = raw.substringAfterLast(".").takeWhile { it.isDigit() }
                val hr = bpmStr.toIntOrNull()?:0//.takeIf { it in 30..220 }

                // Log detalhado dos valores
                Log.d(TAG, """
                        ===== Dados PPG =====
                        Raw data: $raw
                        Dígitos filtrados: $bpmStr
                        BPM calculado: ${hr ?: "inválido"}
                        ====================
                    """.trimIndent())

                hr?.let {
                    _ppgHeartRate.value = it
                    Log.d(TAG, "Atualizando BPM: $it")
                    saveToFile(raw)
                    // --- NOVO: cálculo do rating (porcentagem de tempo na zona alvo) ---
                    tempoTotal++
                    if (selectedZone > 0 && it in (zonas.getOrNull(selectedZone - 1)?.second ?: 0..0)) {
                        tempoNaZonaAlvo++
                    }
                    _desempenhoPct.value = if (tempoTotal > 0) (tempoNaZonaAlvo.toFloat() / tempoTotal) * 100f else 0f
                    Log.d(TAG, "Cálculo de desempenho: tempoTotal=$tempoTotal, tempoNaZonaAlvo=$tempoNaZonaAlvo, desempenhoPct=$desempenhoPct")
                    // --- FIM NOVO ---

                    Log.d(TAG, "Publicando BPM: $it (Usuário: $userId, Exercício: $exerciseId, Zona: $selectedZone, Rating: $desempenhoPct)")
                    MqttManager.publishSensorData(
                        groupId, userId, exerciseId, "ppg", it, selectedZone, zonas, _desempenhoPct.value
                    )
                }
            } else {
                Log.w(TAG, "Ignorando dados PPG de dispositivo incorreto (DeviceType: ${currentDeviceType})")
            }
        }        SENSOR_DATA1_UUID, SENSOR_DATA2_UUID, SENSOR_DATA3_UUID -> {
            if (currentDeviceType == DeviceType.THERMAL_CAMERA) {
                Log.d(TAG, "Recebendo dados de temperatura da câmera térmica: $raw")
                  // Verificar se é uma mensagem de erro
                if (raw.endsWith(".ERR")) {
                    Log.w(TAG, "Erro reportado pela câmera térmica")
                    // Definir valores de erro para todas as temperaturas
                    _avgTemp.value = null
                    _maxTemp.value = null
                    _minTemp.value = null
                    // Não publicamos no MQTT em caso de erro
                    return
                }
                
                // Processamento normal dos dados
                val temp = raw.substringAfter('.', "0").filter(Char::isDigit).toIntOrNull()?.div(100f)
                if (temp != null) {
                    val source = when (characteristic.uuid) {
                        SENSOR_DATA1_UUID -> { _avgTemp.value = temp; "avg_temp" }
                        SENSOR_DATA2_UUID -> { _maxTemp.value = temp; "max_temp" }
                        SENSOR_DATA3_UUID -> { _minTemp.value = temp; "min_temp" }
                        else -> "unknown"
                    }
                    saveToFile(raw)
                    MqttManager.publishSensorData(groupId, userId, exerciseId, source, temp, selectedZone, zonas)
                } else {
                    Log.e(TAG, "Erro ao parsear dados de temperatura: $raw")
                }
            } else {
                Log.d(TAG, "Ignorando dados de temperatura de dispositivo não câmera")
            }
        }
    }
}    
    @SuppressLint("MissingPermission")
    private fun writeNextConfig() {
        if (!_connected.value) {
            Log.e(TAG, "Tentativa de escrever config enquanto desconectado")
            _allConfigSent.value = false
            return
        }

        val g = gatt ?: run {
            Log.e(TAG, "GATT inválido ao tentar escrever config")
            _allConfigSent.value = false
            return
        }

        if (writeQueue.isEmpty()) {
            Log.d(TAG, "Todas as configurações foram enviadas com sucesso")
            _allConfigSent.value = true
            _configProgress.value = 1f
            return
        }

        val (uuid, data) = writeQueue.first()
        val characteristic = g.getService(CONFIG_SERVICE_UUID)?.getCharacteristic(uuid)

        if (characteristic == null) {
            Log.e(TAG, "Característica não encontrada para UUID: $uuid")
            _allConfigSent.value = false
            return
        }

        try {
            // Verificar permissão primeiro
            if (ActivityCompat.checkSelfPermission(
                    context,
                    Manifest.permission.BLUETOOTH_CONNECT
                ) != PackageManager.PERMISSION_GRANTED
            ) {
                Log.e(TAG, "Permissão BLUETOOTH_CONNECT não concedida")
                _allConfigSent.value = false
                return
            }

            // Definir valor e tentar escrever
            characteristic.value = data
            val success = g.writeCharacteristic(characteristic)

            if (!success) {
                Log.e(TAG, "Falha ao iniciar escrita para característica: $uuid")
                _allConfigSent.value = false
                return
            }

            Log.d(TAG, """
                ===== Escrevendo configuração =====
                UUID: $uuid
                Tamanho dos dados: ${data.size} bytes
                Dados: ${String(data)}
                ================================
            """.trimIndent())

        } catch (e: Exception) {
            Log.e(TAG, "Erro ao escrever característica: ${e.message}")
            _allConfigSent.value = false
        }
    }
    @SuppressLint("MissingPermission")
    fun sendAllConfigs(ssid: String, password: String, serverIp: String) {
        if (!_connected.value) {
            Log.e(TAG, "Tentativa de enviar configurações sem conexão BLE ativa")
            return
        }
        
        // Salvar configurações para uso futuro
        context.getSharedPreferences("wifi_config", Context.MODE_PRIVATE).edit().apply {
            putString("last_ssid", ssid)
            putString("last_pass", password)
            putString("last_server_ip", serverIp)
            apply()
        }

        val g = gatt
        if (g == null) {
            Log.e(TAG, "GATT não está disponível para enviar configurações")
            return
        }

        // Resetar progresso e estado
        _configProgress.value = 0f
        _allConfigSent.value = false

        Log.d(TAG, """
            ===== Iniciando envio de configurações WiFi =====
            SSID: $ssid
            Server IP: $serverIp
            Tipo de dispositivo: ${currentDeviceType}
            Estado da conexão: ${if (_connected.value) "Conectado" else "Desconectado"}
            ==============================================
        """.trimIndent())

        // Verificar o serviço de configuração
        val configService = g.getService(CONFIG_SERVICE_UUID)
        if (configService == null) {
            Log.e(TAG, "Serviço de configuração não encontrado!")
            return
        }

        // Verificar as características
        val ssidChar = configService.getCharacteristic(CONFIG_SSID_UUID)
        val passChar = configService.getCharacteristic(CONFIG_PASS_UUID)
        val ipChar = configService.getCharacteristic(CONFIG_SERVERIP_UUID)

        if (ssidChar == null || passChar == null || ipChar == null) {
            Log.e(TAG, "Características de configuração não encontradas!")
            return
        }

        // Set that we're expecting a disconnect after sending configs
        expectingDisconnect = true
        writeQueue.clear()

        // Adiciona configs na ordem correta
        writeQueue.addAll(listOf(
            CONFIG_SSID_UUID to ssid.toByteArray(),
            CONFIG_PASS_UUID to password.toByteArray(),
            CONFIG_SERVERIP_UUID to serverIp.toByteArray()
        ))

        Log.d(TAG, "Fila de configurações preparada com ${writeQueue.size} itens")

        // Iniciar envio imediatamente
        writeNextConfig()
    }
    
    override fun onCharacteristicWrite(
        gatt: BluetoothGatt,
        characteristic: BluetoothGattCharacteristic,
        status: Int
    ) {
        super.onCharacteristicWrite(gatt, characteristic, status)
        if (status == BluetoothGatt.GATT_SUCCESS) {
            Log.d(TAG, "Configuração escrita com sucesso: ${characteristic.uuid}")
            if (writeQueue.isNotEmpty()) {
                writeQueue.removeFirst()
            }

            // Atualizar progresso
            val total = 3f // Total de configs esperadas
            val remaining = writeQueue.size
            _configProgress.value = ((total - remaining) / total)

            // Adicionar delay antes da próxima escrita
            Handler(Looper.getMainLooper()).postDelayed({
                if (writeQueue.isNotEmpty()) {
                    writeNextConfig()
                } else {
                    Log.d(TAG, "Todas as configurações enviadas. Aguardando desconexão...")
                    _allConfigSent.value = true
                    _configProgress.value = 1f
                }
            }, 200) // 200ms de delay entre escritas
        } else {
            Log.e(TAG, "Falha ao escrever característica: ${characteristic.uuid}, status: $status")
            _allConfigSent.value = false
        }
    }

    private fun saveToFile(data: String) {
        try {
            val path = context.getExternalFilesDir(null) ?: context.filesDir
            val file = File(path, "bpm_log.txt")
            FileWriter(file, true).use { it.append(data).append("\n")
            }
        } catch (e: IOException) {
            Log.e(TAG, "Erro ao salvar no arquivo", e)
        }
    }
    @SuppressLint("MissingPermission")
    fun disconnect() {
    // Atualizar o provider antes de desconectar
    currentDeviceType?.let {
        BleManagerProvider.getInstance().unregisterConnectedDevice(it)
    }

    _connected.value = false
    stopConnectionCheck()
    try {
        gatt?.disconnect()
        gatt?.close()
    } catch (e: Exception) {
        Log.e(TAG, "Erro ao desconectar", e)
    } finally {
        gatt = null
    }
}

    /**
     * Encontra uma característica BLE pelo UUID em todos os serviços disponíveis
     * @param uuid UUID da característica a ser encontrada
     * @return BluetoothGattCharacteristic encontrada ou null se não encontrada
     */
    private fun findCharacteristic(uuid: UUID): BluetoothGattCharacteristic? {
        val g = gatt ?: return null

        // Procura em todos os serviços
        g.services?.forEach { service ->
            service.characteristics?.forEach { characteristic ->
                if (characteristic.uuid == uuid) {
                    return characteristic
                }
            }
        }

        return null
    }
=======
package com.example.pecimobileapp.ble

import android.Manifest
import android.annotation.SuppressLint
import android.bluetooth.*
import android.bluetooth.le.ScanCallback
import android.bluetooth.le.ScanResult
import android.content.Context
import android.content.pm.PackageManager
import com.example.pecimobileapp.ble.DeviceType
import android.os.Build
import android.os.Handler
import android.os.Looper
import android.util.Log
import androidx.annotation.RequiresApi
import androidx.core.app.ActivityCompat
import androidx.core.content.ContextCompat
import com.example.pecimobileapp.mqtt.MqttManager
import kotlinx.coroutines.flow.MutableStateFlow
import kotlinx.coroutines.flow.StateFlow
import java.io.File
import java.io.FileWriter
import java.io.IOException
import java.util.*
import kotlin.math.pow

private val HR_SERVICE_UUID        = UUID.fromString("e626a696-36ba-45b3-a444-5c28eb674dd5")
private val HR_CHAR_UUID           = UUID.fromString("aa4fe3ac-56c4-42c7-856e-500b8d4b1a01")

private val SENSOR_SERVICE_UUID    = UUID.fromString("b07d5e84-4d21-4d4a-8694-5ed9f6aa2aee")
private val SENSOR_DATA1_UUID      = UUID.fromString("89aa9a0d-48c4-4c32-9854-e3c7f44ec091")
private val SENSOR_DATA2_UUID      = UUID.fromString("a430a2ed-0a76-4418-a5ad-4964699ba17c")
private val SENSOR_DATA3_UUID      = UUID.fromString("853f9ba1-94aa-4124-92ff-5a8f576767e4")

private val CLIENT_CFG_UUID        = UUID.fromString("00002902-0000-1000-8000-00805f9b34fb")

private val CONFIG_SERVICE_UUID    = UUID.fromString("0a3b6985-dad6-4759-8852-dcb266d3a59e")
private val CONFIG_SSID_UUID       = UUID.fromString("ab35e54e-fde4-4f83-902a-07785de547b9")
private val CONFIG_PASS_UUID       = UUID.fromString("c1c4b63b-bf3b-4e35-9077-d5426226c710")
private val CONFIG_SERVERIP_UUID   = UUID.fromString("0c954d7e-9249-456d-b949-cc079205d393")

class BleManager(private val context: Context) : BluetoothGattCallback() {

    private val TAG = "BleManager"


    // Manter registro do tipo de dispositivo atual
    var currentDeviceType: DeviceType? = null
        private set

    private val bluetoothManager = context.getSystemService(Context.BLUETOOTH_SERVICE) as BluetoothManager
    private val adapter: BluetoothAdapter? get() = bluetoothManager.adapter
    private var gatt: BluetoothGatt? = null

    private val _scanResults = MutableStateFlow<List<ScanResult>>(emptyList())
    val scanResults: StateFlow<List<ScanResult>> = _scanResults

    private val _connected = MutableStateFlow(false)
    val isConnected: StateFlow<Boolean> = _connected

    private val _connectionLost = MutableStateFlow(false)
    val connectionLost: StateFlow<Boolean> = _connectionLost

    private val _ppgHeartRate = MutableStateFlow<Int?>(null)
    val ppgHeartRate: StateFlow<Int?> = _ppgHeartRate

    private val _avgTemp = MutableStateFlow<Float?>(null)
    val avgTemp: StateFlow<Float?> = _avgTemp

    private val _maxTemp = MutableStateFlow<Float?>(null)
    val maxTemp: StateFlow<Float?> = _maxTemp

    private val _minTemp = MutableStateFlow<Float?>(null)
    val minTemp: StateFlow<Float?> = _minTemp

    private val _allConfigSent = MutableStateFlow(false)
    val allConfigSent: StateFlow<Boolean> = _allConfigSent

    private val _configProgress = MutableStateFlow(0f)
    val configProgress: StateFlow<Float> = _configProgress

    private val _desempenhoPct = MutableStateFlow(0f)
    val desempenhoPct: StateFlow<Float> = _desempenhoPct


    private val totalConfigSteps = 5
    private val writeQueue = ArrayDeque<Pair<UUID, ByteArray>>()
    private var lastDevice: BluetoothDevice? = null
    private var retryCount = 0
    private val maxRetries = 3
    private val retryDelayMs = 5000L
    private var activityStarted = false

    private var nome: String? = null

    private var expectingDisconnect = false

    fun setExpectingDisconnect(expecting: Boolean) {
        expectingDisconnect = expecting
    }

    // Adicionando variáveis para verificação periódica de conexão
    private val connectionCheckHandler = Handler(Looper.getMainLooper())
    private val connectionCheckRunnable = object : Runnable {
        override fun run() {
            checkConnection()
            // Agendar novamente em 5 segundos
            connectionCheckHandler.postDelayed(this, 5000)
        }
    }
    private var lastCommunicationTime = System.currentTimeMillis()
    private val connectionTimeout = 600000L // 10 minutos
    private var connectionCheckActive = false

    // Sessão atual
    private var groupId: String = "grupo1"
    private var userId: String = "aluno01"
    private var exerciseId: String = "exercicio_teste"
    private var selectedZone: Int = 1
    private var zonas: List<Pair<String, IntRange>> = emptyList()
    private var tempoTotal = 0
    private var tempoNaZonaAlvo = 0

    fun setSessionParameters(
    group: String?,
    user: String,
    exercise: String,
    selectedZone: Int,
    zonasList: List<Pair<String, IntRange>>,
    nome: String?
) {
    // Se não houver grupo, use o userId como groupId para tópicos individuais
    this.groupId = group ?: user
    this.userId = user
    this.exerciseId = exercise
    this.selectedZone = selectedZone
    this.zonas = zonasList
    this.nome = nome
}

    @RequiresApi(Build.VERSION_CODES.O)
    fun startActivity() {
        activityStarted = true
        tempoTotal = 0
        tempoNaZonaAlvo = 0
        MqttManager.WorkoutSessionManager.resetSession()
        Log.d(TAG, "Atividade iniciada: envio de dados via MQTT liberado")
    }

    fun stopActivity() {
        activityStarted = false
        Log.d(TAG, "Atividade encerrada: envio de dados via MQTT bloqueado")
    }


    @SuppressLint("MissingPermission")
    fun startScan() {
        val btAdapter = adapter ?: return
        if (Build.VERSION.SDK_INT >= Build.VERSION_CODES.S &&
            ContextCompat.checkSelfPermission(context, Manifest.permission.BLUETOOTH_SCAN)
            != PackageManager.PERMISSION_GRANTED
        ) return

        _scanResults.value = emptyList()
        val scanner = btAdapter.bluetoothLeScanner ?: return
        scanner.startScan(scanCb)
        Handler(Looper.getMainLooper()).postDelayed({ scanner.stopScan(scanCb) }, 10_000)
    }

    private val scanCb = object : ScanCallback() {
        override fun onScanResult(callbackType: Int, result: ScanResult) {
            val list = _scanResults.value.toMutableList()
            if (list.none { it.device.address == result.device.address }) {
                list += result
                _scanResults.value = list
            }
        }
    }

    @SuppressLint("MissingPermission")
    private fun connect(device: BluetoothDevice) {
        // Desconectar qualquer conexão existente
        gatt?.let { existingGatt ->
            if (existingGatt.device.address != device.address) {
                Log.d(TAG, """
                    Desconectando dispositivo anterior:
                    Endereço anterior: ${existingGatt.device.address}
                    Novo endereço: ${device.address}
                """.trimIndent())
                existingGatt.disconnect()
                existingGatt.close()
                gatt = null
            }
        }
        
        lastDevice = device
        retryCount = 0
        _connectionLost.value = false

        if (Build.VERSION.SDK_INT >= Build.VERSION_CODES.S &&
            ContextCompat.checkSelfPermission(context, Manifest.permission.BLUETOOTH_CONNECT)
            != PackageManager.PERMISSION_GRANTED
        ) return

        gatt = device.connectGatt(context, false, this)

        // Iniciar verificação periódica de conexão
        startConnectionCheck()
        updateLastCommunicationTime()
    }    

    @SuppressLint("MissingPermission")
fun connectPpg(device: BluetoothDevice) {
    Log.d(TAG, """
        ===== Conectando PPG =====
        Nome: ${device.name ?: "N/A"}
        Endereço: ${device.address}
        Tipo: ${device.type}
        Estado atual: ${if (_connected.value) "Conectado" else "Desconectado"}
        ====================
    """.trimIndent())

    // Desconectar dispositivo PPG anterior, se necessário
    BleManagerProvider.getInstance().getConnectedDevice(DeviceType.PPG)?.let {
        Log.d(TAG, "Desconectando dispositivo PPG anterior: ${it.address}")
        disconnect()
    }

    currentDeviceType = DeviceType.PPG
    connect(device)

    // Registrar o dispositivo no provider
    BleManagerProvider.getInstance().registerConnectedDevice(device, DeviceType.PPG)
}

    @SuppressLint("MissingPermission")
fun connectCam(device: BluetoothDevice) {
    Log.d(TAG, """
        ===== Conectando à Câmera Térmica =====
        Nome: ${device.name ?: "N/A"}
        Endereço: ${device.address}
        Tipo: ${device.type}
        Estado atual: ${if (_connected.value) "Conectado" else "Desconectado"}
        ====================
    """.trimIndent())

    // Verificar permissões BLE
    if (ActivityCompat.checkSelfPermission(
            context,
            Manifest.permission.BLUETOOTH_CONNECT
        ) != PackageManager.PERMISSION_GRANTED
    ) {
        Log.e(TAG, "Permissão BLUETOOTH_CONNECT não concedida. Não é possível conectar.")
        return
    }

    // Desconectar dispositivo anterior do mesmo tipo, se necessário
    BleManagerProvider.getInstance().getConnectedDevice(DeviceType.THERMAL_CAMERA)?.let {
        Log.d(TAG, "Desconectando câmera térmica anterior: ${it.address}")
        disconnect()
    }

    // Atualizar o tipo de dispositivo atual
    currentDeviceType = DeviceType.THERMAL_CAMERA

    // Iniciar conexão com o dispositivo
    connect(device)

    // Registrar o dispositivo no BleManagerProvider
    BleManagerProvider.getInstance().registerConnectedDevice(device, DeviceType.THERMAL_CAMERA)

    Log.d(TAG, "Câmera térmica conectada com sucesso: ${device.address}")
}
    
    private var maxRetryAttempts = 3

    private fun attemptReconnect() {
        if (retryCount < maxRetryAttempts) {
            retryCount++
            val delayMs = (1000L * (2.0.pow(retryCount - 1))).toLong() // Exponential backoff
            Log.d(TAG, "Tentativa de reconexão $retryCount de $maxRetryAttempts em ${delayMs}ms")
            
            Handler(Looper.getMainLooper()).postDelayed({
                lastDevice?.let { device ->
                    if (ActivityCompat.checkSelfPermission(context, Manifest.permission.BLUETOOTH_CONNECT) == PackageManager.PERMISSION_GRANTED) {
                        Log.d(TAG, "Iniciando tentativa de reconexão $retryCount")
                        connect(device)
                    }
                }
            }, delayMs)
        } else {
            Log.e(TAG, "Máximo de tentativas de reconexão atingido")
            _connectionLost.value = true
        }
    }

    // Método para iniciar verificação periódica
    private fun startConnectionCheck() {
        if (!connectionCheckActive) {
            connectionCheckActive = true
            lastCommunicationTime = System.currentTimeMillis()
            connectionCheckHandler.postDelayed(connectionCheckRunnable, 5000)
        }
    }

    // Método para parar verificação periódica
    private fun stopConnectionCheck() {
        connectionCheckActive = false
        connectionCheckHandler.removeCallbacks(connectionCheckRunnable)
    }

    private fun checkConnection() {
        if (!_connected.value) return

        val timeSinceLastCommunication = System.currentTimeMillis() - lastCommunicationTime
        if (timeSinceLastCommunication > connectionTimeout) {
            Log.d(TAG, "Conexão parece estar inativa por $timeSinceLastCommunication ms. Tentando reconectar...")
            attemptReconnect() // Tenta reconectar antes de considerar desconectado
        }
    }

    // Lidar com conexão perdida
    private fun handleConnectionLost() {
        if (_connected.value) {
            Log.d(TAG, "Detectada desconexão por inatividade")
            _connected.value = false
            _connectionLost.value = true
            if (ActivityCompat.checkSelfPermission(
                    context,
                    Manifest.permission.BLUETOOTH_CONNECT
                ) != PackageManager.PERMISSION_GRANTED
            ) {
                // TODO: Consider calling
                //    ActivityCompat#requestPermissions
                // here to request the missing permissions, and then overriding
                //   public void onRequestPermissionsResult(int requestCode, String[] permissions,
                //                                          int[] grantResults)
                // to handle the case where the user grants the permission. See the documentation
                // for ActivityCompat#requestPermissions for more details.
                return
            }
            gatt?.close()
            gatt = null
            stopConnectionCheck()
        }
    }

    // Atualizar timestamp da última comunicação
    private fun updateLastCommunicationTime() {
        lastCommunicationTime = System.currentTimeMillis()
    }    

    @SuppressLint("MissingPermission")
    override fun onConnectionStateChange(g: BluetoothGatt, status: Int, newState: Int) {
        val deviceInfo = "${g.device.name ?: g.device.address} (${currentDeviceType ?: "Unknown Type"})"

        // Map de status para strings legíveis
        val statusStr = when (status) {
            BluetoothGatt.GATT_SUCCESS -> "SUCESSO"
            133 -> "GATT_ERROR (Possível timeout)"
            8 -> "GATT_CONN_TIMEOUT"
            19 -> "GATT_CONN_TERMINATE_PEER_USER"
            22 -> "GATT_CONN_TERMINATE_LOCAL_HOST"
            62 -> "GATT_ERROR (Possível falha na conexão)"
            else -> "DESCONHECIDO ($status)"
        }

        // Map dos estados para strings legíveis
        val stateStr = when (newState) {
            BluetoothGatt.STATE_DISCONNECTED -> "DESCONECTADO"
            BluetoothGatt.STATE_CONNECTING -> "CONECTANDO"
            BluetoothGatt.STATE_CONNECTED -> "CONECTADO"
            BluetoothGatt.STATE_DISCONNECTING -> "DESCONECTANDO"
            else -> "DESCONHECIDO"
        }

        Log.d(TAG, """
            ===== Mudança de Estado BLE =====
            Dispositivo: $deviceInfo
            Estado: $stateStr
            Status: $statusStr
            Desconexão Esperada: $expectingDisconnect
            Tipo: ${currentDeviceType?.name ?: "Unknown"}
            ================================
        """.trimIndent())

        when (newState) {
            BluetoothGatt.STATE_DISCONNECTED -> {
                _connected.value = false
                gatt?.close()
                gatt = null                // Handle unexpected disconnections
                if (!expectingDisconnect) {
                    _connectionLost.value = true
                    Log.w(TAG, "Desconexão inesperada detectada para $deviceInfo")
                    
                    when (status) {
                        19, 22 -> { // Terminated by peer or host - don't auto reconnect
                            Log.d(TAG, "Conexão terminada normalmente: $statusStr")
                        }
                        else -> { // Auto reconnect for all other cases
                            Log.d(TAG, "Tentando reconexão automática após desconexão inesperada")
                            Handler(Looper.getMainLooper()).postDelayed({
                                lastDevice?.let { device ->
                                    if (ActivityCompat.checkSelfPermission(context, Manifest.permission.BLUETOOTH_CONNECT) == PackageManager.PERMISSION_GRANTED) {
                                        Log.d(TAG, "Iniciando reconexão para $deviceInfo")
                                        connect(device)
                                    }
                                }
                            }, 2000) // 2 second delay before reconnecting
                        }
                    }
                }
                // Reset the flag after use
                expectingDisconnect = false            }
        }
        when (newState) {
            BluetoothGatt.STATE_CONNECTED -> {
                if (status == BluetoothGatt.GATT_SUCCESS) {
                    _connected.value = true
                    _connectionLost.value = false
                    retryCount = 0 // Reset retry count on successful connection
                    
                    // Start discovering services
                    Handler(Looper.getMainLooper()).postDelayed({
                        // Se reconectou, verifica se o dispositivo é a câmera térmica e reinicia o processo
                        if (currentDeviceType == DeviceType.THERMAL_CAMERA) {
                            Log.d(TAG, "Reconexão bem sucedida com a câmera térmica, reiniciando processo de configuração")
                            // Tenta resgatar últimas configurações conhecidas
                            val prefs = context.getSharedPreferences("wifi_config", Context.MODE_PRIVATE)
                            val lastSsid = prefs.getString("last_ssid", null)
                            val lastPass = prefs.getString("last_pass", null)
                            val lastServerIp = prefs.getString("last_server_ip", null)
                            
                            if (lastSsid != null && lastPass != null && lastServerIp != null) {
                                Log.d(TAG, "Reenviando últimas configurações conhecidas: SSID=$lastSsid")
                                sendAllConfigs(lastSsid, lastPass, lastServerIp)
                            }
                        }
                        if (ActivityCompat.checkSelfPermission(context, Manifest.permission.BLUETOOTH_CONNECT) == PackageManager.PERMISSION_GRANTED) {
                            g.discoverServices()
                        }
                    }, 600) // Add a small delay before service discovery
                } else {
                    Log.e(TAG, "Conexão falhou com status: $statusStr")
                    g.close()
                    // Try to reconnect if the connection failed
                    attemptReconnect()
                }
            }
        }
    }

    @SuppressLint("MissingPermission")
    override fun onServicesDiscovered(g: BluetoothGatt, status: Int) {
        if (status != BluetoothGatt.GATT_SUCCESS) return

        listOf(
            HR_SERVICE_UUID to HR_CHAR_UUID,
            SENSOR_SERVICE_UUID to SENSOR_DATA1_UUID,
            SENSOR_SERVICE_UUID to SENSOR_DATA2_UUID,
            SENSOR_SERVICE_UUID to SENSOR_DATA3_UUID
        ).forEach { (svc, chrUuid) ->
            g.getService(svc)?.getCharacteristic(chrUuid)?.let { chr ->
                g.setCharacteristicNotification(chr, true)
                chr.getDescriptor(CLIENT_CFG_UUID)?.apply {
                    value = BluetoothGattDescriptor.ENABLE_NOTIFICATION_VALUE
                    g.writeDescriptor(this)
                }
            }
        }

        if (writeQueue.isNotEmpty()) writeNextConfig()
        updateLastCommunicationTime()
    }

    override fun onDescriptorWrite(g: BluetoothGatt, descriptor: BluetoothGattDescriptor, status: Int) {
        if (status == BluetoothGatt.GATT_SUCCESS) {
            _connected.value = true
        }
        updateLastCommunicationTime()
    }

@RequiresApi(Build.VERSION_CODES.O)
override fun onCharacteristicChanged(g: BluetoothGatt, characteristic: BluetoothGattCharacteristic) {
    // Verificar se os dados vêm do dispositivo conectado
    if (g.device.address != lastDevice?.address) {
        Log.w(TAG, """
            Ignorando dados de dispositivo não autorizado:
            Recebido de: ${g.device.address}
            Dispositivo conectado: ${lastDevice?.address}
        """.trimIndent())
        return
    }

    val raw = String(characteristic.value, Charsets.UTF_8)
    updateLastCommunicationTime()

    if (!activityStarted) {
        Log.d(TAG, "Dados recebidos, mas atividade ainda não começou. Ignorando envio MQTT.")
        return
    }

    when (characteristic.uuid) {
        HR_CHAR_UUID -> {
            if (currentDeviceType == DeviceType.PPG) {
                Log.d(TAG, "Dados PPG recebidos (raw): $raw")

                // Extrair todos os dígitos da string
                val bpmStr = raw.substringAfterLast(".").takeWhile { it.isDigit() }
                val hr = bpmStr.toIntOrNull()?:0//.takeIf { it in 30..220 }

                // Log detalhado dos valores
                Log.d(TAG, """
                        ===== Dados PPG =====
                        Raw data: $raw
                        Dígitos filtrados: $bpmStr
                        BPM calculado: ${hr ?: "inválido"}
                        ====================
                    """.trimIndent())

                hr?.let {
                    _ppgHeartRate.value = it
                    Log.d(TAG, "Atualizando BPM: $it")
                    saveToFile(raw)
                    // --- NOVO: cálculo do rating (porcentagem de tempo na zona alvo) ---
                    tempoTotal++
                    if (selectedZone > 0 && it in (zonas.getOrNull(selectedZone - 1)?.second ?: 0..0)) {
                        tempoNaZonaAlvo++
                    }
                    _desempenhoPct.value = if (tempoTotal > 0) (tempoNaZonaAlvo.toFloat() / tempoTotal) * 100f else 0f
                    Log.d(TAG, "Cálculo de desempenho: tempoTotal=$tempoTotal, tempoNaZonaAlvo=$tempoNaZonaAlvo, desempenhoPct=$desempenhoPct")
                    // --- FIM NOVO ---

                    Log.d(TAG, "Publicando BPM: $it (Usuário: $userId, Exercício: $exerciseId, Zona: $selectedZone, Rating: $desempenhoPct)")
                    MqttManager.publishSensorData(
                        groupId = groupId,
                        userId = userId,
                        exerciseId = exerciseId,
                        source = "ppg",
                        value = it,
                        selectedZone = selectedZone,
                        zonas = zonas,
                        rating = _desempenhoPct.value, // Corrigido: Passa o rating como Float?
                        nome = nome // Passa o nome como String?
                    )
                }
            } else {
                Log.w(TAG, "Ignorando dados PPG de dispositivo incorreto (DeviceType: ${currentDeviceType})")
            }
        }        SENSOR_DATA1_UUID, SENSOR_DATA2_UUID, SENSOR_DATA3_UUID -> {
            if (currentDeviceType == DeviceType.THERMAL_CAMERA) {
                Log.d(TAG, "Recebendo dados de temperatura da câmera térmica: $raw")
                  // Verificar se é uma mensagem de erro
                if (raw.endsWith(".ERR")) {
                    Log.w(TAG, "Erro reportado pela câmera térmica")
                    // Definir valores de erro para todas as temperaturas
                    _avgTemp.value = null
                    _maxTemp.value = null
                    _minTemp.value = null
                    // Não publicamos no MQTT em caso de erro
                    return
                }
                
                // Processamento normal dos dados
                val temp = raw.substringAfter('.', "0").filter(Char::isDigit).toIntOrNull()?.div(100f)
                if (temp != null) {
                    val source = when (characteristic.uuid) {
                        SENSOR_DATA1_UUID -> { _avgTemp.value = temp; "avg_temp" }
                        SENSOR_DATA2_UUID -> { _maxTemp.value = temp; "max_temp" }
                        SENSOR_DATA3_UUID -> { _minTemp.value = temp; "min_temp" }
                        else -> "unknown"
                    }
                    saveToFile(raw)
                    MqttManager.publishSensorData(
                        groupId = groupId,
                        userId = userId,
                        exerciseId = exerciseId,
                        source = source,
                        value = temp,
                        selectedZone = selectedZone,
                        zonas = zonas,
                        nome = nome 
                        )
                } else {
                    Log.e(TAG, "Erro ao parsear dados de temperatura: $raw")
                }
            } else {
                Log.d(TAG, "Ignorando dados de temperatura de dispositivo não câmera")
            }
        }
    }
}    
    @SuppressLint("MissingPermission")
    private fun writeNextConfig() {
        if (!_connected.value) {
            Log.e(TAG, "Tentativa de escrever config enquanto desconectado")
            _allConfigSent.value = false
            return
        }

        val g = gatt ?: run {
            Log.e(TAG, "GATT inválido ao tentar escrever config")
            _allConfigSent.value = false
            return
        }

        if (writeQueue.isEmpty()) {
            Log.d(TAG, "Todas as configurações foram enviadas com sucesso")
            _allConfigSent.value = true
            _configProgress.value = 1f
            return
        }

        val (uuid, data) = writeQueue.first()
        val characteristic = g.getService(CONFIG_SERVICE_UUID)?.getCharacteristic(uuid)

        if (characteristic == null) {
            Log.e(TAG, "Característica não encontrada para UUID: $uuid")
            _allConfigSent.value = false
            return
        }

        try {
            // Verificar permissão primeiro
            if (ActivityCompat.checkSelfPermission(
                    context,
                    Manifest.permission.BLUETOOTH_CONNECT
                ) != PackageManager.PERMISSION_GRANTED
            ) {
                Log.e(TAG, "Permissão BLUETOOTH_CONNECT não concedida")
                _allConfigSent.value = false
                return
            }

            // Definir valor e tentar escrever
            characteristic.value = data
            val success = g.writeCharacteristic(characteristic)

            if (!success) {
                Log.e(TAG, "Falha ao iniciar escrita para característica: $uuid")
                _allConfigSent.value = false
                return
            }

            Log.d(TAG, """
                ===== Escrevendo configuração =====
                UUID: $uuid
                Tamanho dos dados: ${data.size} bytes
                Dados: ${String(data)}
                ================================
            """.trimIndent())

        } catch (e: Exception) {
            Log.e(TAG, "Erro ao escrever característica: ${e.message}")
            _allConfigSent.value = false
        }
    }
    @SuppressLint("MissingPermission")
    fun sendAllConfigs(ssid: String, password: String, serverIp: String) {
        if (!_connected.value) {
            Log.e(TAG, "Tentativa de enviar configurações sem conexão BLE ativa")
            return
        }
        
        // Salvar configurações para uso futuro
        context.getSharedPreferences("wifi_config", Context.MODE_PRIVATE).edit().apply {
            putString("last_ssid", ssid)
            putString("last_pass", password)
            putString("last_server_ip", serverIp)
            apply()
        }

        val g = gatt
        if (g == null) {
            Log.e(TAG, "GATT não está disponível para enviar configurações")
            return
        }

        // Resetar progresso e estado
        _configProgress.value = 0f
        _allConfigSent.value = false

        Log.d(TAG, """
            ===== Iniciando envio de configurações WiFi =====
            SSID: $ssid
            Server IP: $serverIp
            Tipo de dispositivo: ${currentDeviceType}
            Estado da conexão: ${if (_connected.value) "Conectado" else "Desconectado"}
            ==============================================
        """.trimIndent())

        // Verificar o serviço de configuração
        val configService = g.getService(CONFIG_SERVICE_UUID)
        if (configService == null) {
            Log.e(TAG, "Serviço de configuração não encontrado!")
            return
        }

        // Verificar as características
        val ssidChar = configService.getCharacteristic(CONFIG_SSID_UUID)
        val passChar = configService.getCharacteristic(CONFIG_PASS_UUID)
        val ipChar = configService.getCharacteristic(CONFIG_SERVERIP_UUID)

        if (ssidChar == null || passChar == null || ipChar == null) {
            Log.e(TAG, "Características de configuração não encontradas!")
            return
        }

        // Set that we're expecting a disconnect after sending configs
        expectingDisconnect = true
        writeQueue.clear()

        // Adiciona configs na ordem correta
        writeQueue.addAll(listOf(
            CONFIG_SSID_UUID to ssid.toByteArray(),
            CONFIG_PASS_UUID to password.toByteArray(),
            CONFIG_SERVERIP_UUID to serverIp.toByteArray()
        ))

        Log.d(TAG, "Fila de configurações preparada com ${writeQueue.size} itens")

        // Iniciar envio imediatamente
        writeNextConfig()
    }
    
    override fun onCharacteristicWrite(
        gatt: BluetoothGatt,
        characteristic: BluetoothGattCharacteristic,
        status: Int
    ) {
        super.onCharacteristicWrite(gatt, characteristic, status)
        if (status == BluetoothGatt.GATT_SUCCESS) {
            Log.d(TAG, "Configuração escrita com sucesso: ${characteristic.uuid}")
            if (writeQueue.isNotEmpty()) {
                writeQueue.removeFirst()
            }

            // Atualizar progresso
            val total = 3f // Total de configs esperadas
            val remaining = writeQueue.size
            _configProgress.value = ((total - remaining) / total)

            // Adicionar delay antes da próxima escrita
            Handler(Looper.getMainLooper()).postDelayed({
                if (writeQueue.isNotEmpty()) {
                    writeNextConfig()
                } else {
                    Log.d(TAG, "Todas as configurações enviadas. Aguardando desconexão...")
                    _allConfigSent.value = true
                    _configProgress.value = 1f
                }
            }, 200) // 200ms de delay entre escritas
        } else {
            Log.e(TAG, "Falha ao escrever característica: ${characteristic.uuid}, status: $status")
            _allConfigSent.value = false
        }
    }

    private fun saveToFile(data: String) {
        try {
            val path = context.getExternalFilesDir(null) ?: context.filesDir
            val file = File(path, "bpm_log.txt")
            FileWriter(file, true).use { it.append(data).append("\n")
            }
        } catch (e: IOException) {
            Log.e(TAG, "Erro ao salvar no arquivo", e)
        }
    }
    @SuppressLint("MissingPermission")
    fun disconnect() {
    // Atualizar o provider antes de desconectar
    currentDeviceType?.let {
        BleManagerProvider.getInstance().unregisterConnectedDevice(it)
    }

    _connected.value = false
    stopConnectionCheck()
    try {
        gatt?.disconnect()
        gatt?.close()
    } catch (e: Exception) {
        Log.e(TAG, "Erro ao desconectar", e)
    } finally {
        gatt = null
    }
}

    /**
     * Encontra uma característica BLE pelo UUID em todos os serviços disponíveis
     * @param uuid UUID da característica a ser encontrada
     * @return BluetoothGattCharacteristic encontrada ou null se não encontrada
     */
    private fun findCharacteristic(uuid: UUID): BluetoothGattCharacteristic? {
        val g = gatt ?: return null

        // Procura em todos os serviços
        g.services?.forEach { service ->
            service.characteristics?.forEach { characteristic ->
                if (characteristic.uuid == uuid) {
                    return characteristic
                }
            }
        }

        return null
    }
>>>>>>> 4ea6068f
}<|MERGE_RESOLUTION|>--- conflicted
+++ resolved
@@ -1,790 +1,3 @@
-<<<<<<< HEAD
-package com.example.pecimobileapp.ble
-
-import android.Manifest
-import android.annotation.SuppressLint
-import android.bluetooth.*
-import android.bluetooth.le.ScanCallback
-import android.bluetooth.le.ScanResult
-import android.content.Context
-import android.content.pm.PackageManager
-import com.example.pecimobileapp.ble.DeviceType
-import android.os.Build
-import android.os.Handler
-import android.os.Looper
-import android.util.Log
-import androidx.annotation.RequiresApi
-import androidx.core.app.ActivityCompat
-import androidx.core.content.ContextCompat
-import com.example.pecimobileapp.mqtt.MqttManager
-import kotlinx.coroutines.flow.MutableStateFlow
-import kotlinx.coroutines.flow.StateFlow
-import java.io.File
-import java.io.FileWriter
-import java.io.IOException
-import java.util.*
-import kotlin.math.pow
-
-private val HR_SERVICE_UUID        = UUID.fromString("e626a696-36ba-45b3-a444-5c28eb674dd5")
-private val HR_CHAR_UUID           = UUID.fromString("aa4fe3ac-56c4-42c7-856e-500b8d4b1a01")
-
-private val SENSOR_SERVICE_UUID    = UUID.fromString("b07d5e84-4d21-4d4a-8694-5ed9f6aa2aee")
-private val SENSOR_DATA1_UUID      = UUID.fromString("89aa9a0d-48c4-4c32-9854-e3c7f44ec091")
-private val SENSOR_DATA2_UUID      = UUID.fromString("a430a2ed-0a76-4418-a5ad-4964699ba17c")
-private val SENSOR_DATA3_UUID      = UUID.fromString("853f9ba1-94aa-4124-92ff-5a8f576767e4")
-
-private val CLIENT_CFG_UUID        = UUID.fromString("00002902-0000-1000-8000-00805f9b34fb")
-
-private val CONFIG_SERVICE_UUID    = UUID.fromString("0a3b6985-dad6-4759-8852-dcb266d3a59e")
-private val CONFIG_SSID_UUID       = UUID.fromString("ab35e54e-fde4-4f83-902a-07785de547b9")
-private val CONFIG_PASS_UUID       = UUID.fromString("c1c4b63b-bf3b-4e35-9077-d5426226c710")
-private val CONFIG_SERVERIP_UUID   = UUID.fromString("0c954d7e-9249-456d-b949-cc079205d393")
-
-class BleManager(private val context: Context) : BluetoothGattCallback() {
-
-    private val TAG = "BleManager"
-
-
-    // Manter registro do tipo de dispositivo atual
-    var currentDeviceType: DeviceType? = null
-        private set
-
-    private val bluetoothManager = context.getSystemService(Context.BLUETOOTH_SERVICE) as BluetoothManager
-    private val adapter: BluetoothAdapter? get() = bluetoothManager.adapter
-    private var gatt: BluetoothGatt? = null
-
-    private val _scanResults = MutableStateFlow<List<ScanResult>>(emptyList())
-    val scanResults: StateFlow<List<ScanResult>> = _scanResults
-
-    private val _connected = MutableStateFlow(false)
-    val isConnected: StateFlow<Boolean> = _connected
-
-    private val _connectionLost = MutableStateFlow(false)
-    val connectionLost: StateFlow<Boolean> = _connectionLost
-
-    private val _ppgHeartRate = MutableStateFlow<Int?>(null)
-    val ppgHeartRate: StateFlow<Int?> = _ppgHeartRate
-
-    private val _avgTemp = MutableStateFlow<Float?>(null)
-    val avgTemp: StateFlow<Float?> = _avgTemp
-
-    private val _maxTemp = MutableStateFlow<Float?>(null)
-    val maxTemp: StateFlow<Float?> = _maxTemp
-
-    private val _minTemp = MutableStateFlow<Float?>(null)
-    val minTemp: StateFlow<Float?> = _minTemp
-
-    private val _allConfigSent = MutableStateFlow(false)
-    val allConfigSent: StateFlow<Boolean> = _allConfigSent
-
-    private val _configProgress = MutableStateFlow(0f)
-    val configProgress: StateFlow<Float> = _configProgress
-
-    private val _desempenhoPct = MutableStateFlow(0f)
-    val desempenhoPct: StateFlow<Float> = _desempenhoPct
-
-
-    private val totalConfigSteps = 5
-    private val writeQueue = ArrayDeque<Pair<UUID, ByteArray>>()
-    private var lastDevice: BluetoothDevice? = null
-    private var retryCount = 0
-    private val maxRetries = 3
-    private val retryDelayMs = 5000L
-    private var activityStarted = false
-
-    private var expectingDisconnect = false
-
-    fun setExpectingDisconnect(expecting: Boolean) {
-        expectingDisconnect = expecting
-    }
-
-    // Adicionando variáveis para verificação periódica de conexão
-    private val connectionCheckHandler = Handler(Looper.getMainLooper())
-    private val connectionCheckRunnable = object : Runnable {
-        override fun run() {
-            checkConnection()
-            // Agendar novamente em 5 segundos
-            connectionCheckHandler.postDelayed(this, 5000)
-        }
-    }
-    private var lastCommunicationTime = System.currentTimeMillis()
-    private val connectionTimeout = 600000L // 10 minutos
-    private var connectionCheckActive = false
-
-    // Sessão atual
-    private var groupId: String = "grupo1"
-    private var userId: String = "aluno01"
-    private var exerciseId: String = "exercicio_teste"
-    private var selectedZone: Int = 1
-    private var zonas: List<Pair<String, IntRange>> = emptyList()
-    private var tempoTotal = 0
-    private var tempoNaZonaAlvo = 0
-
-    fun setSessionParameters(
-    group: String?,
-    user: String,
-    exercise: String,
-    selectedZone: Int,
-    zonasList: List<Pair<String, IntRange>>
-) {
-    // Se não houver grupo, use o userId como groupId para tópicos individuais
-    this.groupId = group ?: user
-    this.userId = user
-    this.exerciseId = exercise
-    this.selectedZone = selectedZone
-    this.zonas = zonasList
-}
-
-    @RequiresApi(Build.VERSION_CODES.O)
-    fun startActivity() {
-        activityStarted = true
-        tempoTotal = 0
-        tempoNaZonaAlvo = 0
-        MqttManager.WorkoutSessionManager.resetSession()
-        Log.d(TAG, "Atividade iniciada: envio de dados via MQTT liberado")
-    }
-
-    fun stopActivity() {
-        activityStarted = false
-        Log.d(TAG, "Atividade encerrada: envio de dados via MQTT bloqueado")
-    }
-
-
-    @SuppressLint("MissingPermission")
-    fun startScan() {
-        val btAdapter = adapter ?: return
-        if (Build.VERSION.SDK_INT >= Build.VERSION_CODES.S &&
-            ContextCompat.checkSelfPermission(context, Manifest.permission.BLUETOOTH_SCAN)
-            != PackageManager.PERMISSION_GRANTED
-        ) return
-
-        _scanResults.value = emptyList()
-        val scanner = btAdapter.bluetoothLeScanner ?: return
-        scanner.startScan(scanCb)
-        Handler(Looper.getMainLooper()).postDelayed({ scanner.stopScan(scanCb) }, 10_000)
-    }
-
-    private val scanCb = object : ScanCallback() {
-        override fun onScanResult(callbackType: Int, result: ScanResult) {
-            val list = _scanResults.value.toMutableList()
-            if (list.none { it.device.address == result.device.address }) {
-                list += result
-                _scanResults.value = list
-            }
-        }
-    }
-
-    @SuppressLint("MissingPermission")
-    private fun connect(device: BluetoothDevice) {
-        // Desconectar qualquer conexão existente
-        gatt?.let { existingGatt ->
-            if (existingGatt.device.address != device.address) {
-                Log.d(TAG, """
-                    Desconectando dispositivo anterior:
-                    Endereço anterior: ${existingGatt.device.address}
-                    Novo endereço: ${device.address}
-                """.trimIndent())
-                existingGatt.disconnect()
-                existingGatt.close()
-                gatt = null
-            }
-        }
-        
-        lastDevice = device
-        retryCount = 0
-        _connectionLost.value = false
-
-        if (Build.VERSION.SDK_INT >= Build.VERSION_CODES.S &&
-            ContextCompat.checkSelfPermission(context, Manifest.permission.BLUETOOTH_CONNECT)
-            != PackageManager.PERMISSION_GRANTED
-        ) return
-
-        gatt = device.connectGatt(context, false, this)
-
-        // Iniciar verificação periódica de conexão
-        startConnectionCheck()
-        updateLastCommunicationTime()
-    }    
-
-    @SuppressLint("MissingPermission")
-fun connectPpg(device: BluetoothDevice) {
-    Log.d(TAG, """
-        ===== Conectando PPG =====
-        Nome: ${device.name ?: "N/A"}
-        Endereço: ${device.address}
-        Tipo: ${device.type}
-        Estado atual: ${if (_connected.value) "Conectado" else "Desconectado"}
-        ====================
-    """.trimIndent())
-
-    // Desconectar dispositivo PPG anterior, se necessário
-    BleManagerProvider.getInstance().getConnectedDevice(DeviceType.PPG)?.let {
-        Log.d(TAG, "Desconectando dispositivo PPG anterior: ${it.address}")
-        disconnect()
-    }
-
-    currentDeviceType = DeviceType.PPG
-    connect(device)
-
-    // Registrar o dispositivo no provider
-    BleManagerProvider.getInstance().registerConnectedDevice(device, DeviceType.PPG)
-}
-
-    @SuppressLint("MissingPermission")
-fun connectCam(device: BluetoothDevice) {
-    Log.d(TAG, """
-        ===== Conectando à Câmera Térmica =====
-        Nome: ${device.name ?: "N/A"}
-        Endereço: ${device.address}
-        Tipo: ${device.type}
-        Estado atual: ${if (_connected.value) "Conectado" else "Desconectado"}
-        ====================
-    """.trimIndent())
-
-    // Verificar permissões BLE
-    if (ActivityCompat.checkSelfPermission(
-            context,
-            Manifest.permission.BLUETOOTH_CONNECT
-        ) != PackageManager.PERMISSION_GRANTED
-    ) {
-        Log.e(TAG, "Permissão BLUETOOTH_CONNECT não concedida. Não é possível conectar.")
-        return
-    }
-
-    // Desconectar dispositivo anterior do mesmo tipo, se necessário
-    BleManagerProvider.getInstance().getConnectedDevice(DeviceType.THERMAL_CAMERA)?.let {
-        Log.d(TAG, "Desconectando câmera térmica anterior: ${it.address}")
-        disconnect()
-    }
-
-    // Atualizar o tipo de dispositivo atual
-    currentDeviceType = DeviceType.THERMAL_CAMERA
-
-    // Iniciar conexão com o dispositivo
-    connect(device)
-
-    // Registrar o dispositivo no BleManagerProvider
-    BleManagerProvider.getInstance().registerConnectedDevice(device, DeviceType.THERMAL_CAMERA)
-
-    Log.d(TAG, "Câmera térmica conectada com sucesso: ${device.address}")
-}
-    
-    private var maxRetryAttempts = 3
-
-    private fun attemptReconnect() {
-        if (retryCount < maxRetryAttempts) {
-            retryCount++
-            val delayMs = (1000L * (2.0.pow(retryCount - 1))).toLong() // Exponential backoff
-            Log.d(TAG, "Tentativa de reconexão $retryCount de $maxRetryAttempts em ${delayMs}ms")
-            
-            Handler(Looper.getMainLooper()).postDelayed({
-                lastDevice?.let { device ->
-                    if (ActivityCompat.checkSelfPermission(context, Manifest.permission.BLUETOOTH_CONNECT) == PackageManager.PERMISSION_GRANTED) {
-                        Log.d(TAG, "Iniciando tentativa de reconexão $retryCount")
-                        connect(device)
-                    }
-                }
-            }, delayMs)
-        } else {
-            Log.e(TAG, "Máximo de tentativas de reconexão atingido")
-            _connectionLost.value = true
-        }
-    }
-
-    // Método para iniciar verificação periódica
-    private fun startConnectionCheck() {
-        if (!connectionCheckActive) {
-            connectionCheckActive = true
-            lastCommunicationTime = System.currentTimeMillis()
-            connectionCheckHandler.postDelayed(connectionCheckRunnable, 5000)
-        }
-    }
-
-    // Método para parar verificação periódica
-    private fun stopConnectionCheck() {
-        connectionCheckActive = false
-        connectionCheckHandler.removeCallbacks(connectionCheckRunnable)
-    }
-
-    private fun checkConnection() {
-        if (!_connected.value) return
-
-        val timeSinceLastCommunication = System.currentTimeMillis() - lastCommunicationTime
-        if (timeSinceLastCommunication > connectionTimeout) {
-            Log.d(TAG, "Conexão parece estar inativa por $timeSinceLastCommunication ms. Tentando reconectar...")
-            attemptReconnect() // Tenta reconectar antes de considerar desconectado
-        }
-    }
-
-    // Lidar com conexão perdida
-    private fun handleConnectionLost() {
-        if (_connected.value) {
-            Log.d(TAG, "Detectada desconexão por inatividade")
-            _connected.value = false
-            _connectionLost.value = true
-            if (ActivityCompat.checkSelfPermission(
-                    context,
-                    Manifest.permission.BLUETOOTH_CONNECT
-                ) != PackageManager.PERMISSION_GRANTED
-            ) {
-                // TODO: Consider calling
-                //    ActivityCompat#requestPermissions
-                // here to request the missing permissions, and then overriding
-                //   public void onRequestPermissionsResult(int requestCode, String[] permissions,
-                //                                          int[] grantResults)
-                // to handle the case where the user grants the permission. See the documentation
-                // for ActivityCompat#requestPermissions for more details.
-                return
-            }
-            gatt?.close()
-            gatt = null
-            stopConnectionCheck()
-        }
-    }
-
-    // Atualizar timestamp da última comunicação
-    private fun updateLastCommunicationTime() {
-        lastCommunicationTime = System.currentTimeMillis()
-    }    
-
-    @SuppressLint("MissingPermission")
-    override fun onConnectionStateChange(g: BluetoothGatt, status: Int, newState: Int) {
-        val deviceInfo = "${g.device.name ?: g.device.address} (${currentDeviceType ?: "Unknown Type"})"
-
-        // Map de status para strings legíveis
-        val statusStr = when (status) {
-            BluetoothGatt.GATT_SUCCESS -> "SUCESSO"
-            133 -> "GATT_ERROR (Possível timeout)"
-            8 -> "GATT_CONN_TIMEOUT"
-            19 -> "GATT_CONN_TERMINATE_PEER_USER"
-            22 -> "GATT_CONN_TERMINATE_LOCAL_HOST"
-            62 -> "GATT_ERROR (Possível falha na conexão)"
-            else -> "DESCONHECIDO ($status)"
-        }
-
-        // Map dos estados para strings legíveis
-        val stateStr = when (newState) {
-            BluetoothGatt.STATE_DISCONNECTED -> "DESCONECTADO"
-            BluetoothGatt.STATE_CONNECTING -> "CONECTANDO"
-            BluetoothGatt.STATE_CONNECTED -> "CONECTADO"
-            BluetoothGatt.STATE_DISCONNECTING -> "DESCONECTANDO"
-            else -> "DESCONHECIDO"
-        }
-
-        Log.d(TAG, """
-            ===== Mudança de Estado BLE =====
-            Dispositivo: $deviceInfo
-            Estado: $stateStr
-            Status: $statusStr
-            Desconexão Esperada: $expectingDisconnect
-            Tipo: ${currentDeviceType?.name ?: "Unknown"}
-            ================================
-        """.trimIndent())
-
-        when (newState) {
-            BluetoothGatt.STATE_DISCONNECTED -> {
-                _connected.value = false
-                gatt?.close()
-                gatt = null                // Handle unexpected disconnections
-                if (!expectingDisconnect) {
-                    _connectionLost.value = true
-                    Log.w(TAG, "Desconexão inesperada detectada para $deviceInfo")
-                    
-                    when (status) {
-                        19, 22 -> { // Terminated by peer or host - don't auto reconnect
-                            Log.d(TAG, "Conexão terminada normalmente: $statusStr")
-                        }
-                        else -> { // Auto reconnect for all other cases
-                            Log.d(TAG, "Tentando reconexão automática após desconexão inesperada")
-                            Handler(Looper.getMainLooper()).postDelayed({
-                                lastDevice?.let { device ->
-                                    if (ActivityCompat.checkSelfPermission(context, Manifest.permission.BLUETOOTH_CONNECT) == PackageManager.PERMISSION_GRANTED) {
-                                        Log.d(TAG, "Iniciando reconexão para $deviceInfo")
-                                        connect(device)
-                                    }
-                                }
-                            }, 2000) // 2 second delay before reconnecting
-                        }
-                    }
-                }
-                // Reset the flag after use
-                expectingDisconnect = false            }
-        }
-        when (newState) {
-            BluetoothGatt.STATE_CONNECTED -> {
-                if (status == BluetoothGatt.GATT_SUCCESS) {
-                    _connected.value = true
-                    _connectionLost.value = false
-                    retryCount = 0 // Reset retry count on successful connection
-                    
-                    // Start discovering services
-                    Handler(Looper.getMainLooper()).postDelayed({
-                        // Se reconectou, verifica se o dispositivo é a câmera térmica e reinicia o processo
-                        if (currentDeviceType == DeviceType.THERMAL_CAMERA) {
-                            Log.d(TAG, "Reconexão bem sucedida com a câmera térmica, reiniciando processo de configuração")
-                            // Tenta resgatar últimas configurações conhecidas
-                            val prefs = context.getSharedPreferences("wifi_config", Context.MODE_PRIVATE)
-                            val lastSsid = prefs.getString("last_ssid", null)
-                            val lastPass = prefs.getString("last_pass", null)
-                            val lastServerIp = prefs.getString("last_server_ip", null)
-                            
-                            if (lastSsid != null && lastPass != null && lastServerIp != null) {
-                                Log.d(TAG, "Reenviando últimas configurações conhecidas: SSID=$lastSsid")
-                                sendAllConfigs(lastSsid, lastPass, lastServerIp)
-                            }
-                        }
-                        if (ActivityCompat.checkSelfPermission(context, Manifest.permission.BLUETOOTH_CONNECT) == PackageManager.PERMISSION_GRANTED) {
-                            g.discoverServices()
-                        }
-                    }, 600) // Add a small delay before service discovery
-                } else {
-                    Log.e(TAG, "Conexão falhou com status: $statusStr")
-                    g.close()
-                    // Try to reconnect if the connection failed
-                    attemptReconnect()
-                }
-            }
-        }
-    }
-
-    @SuppressLint("MissingPermission")
-    override fun onServicesDiscovered(g: BluetoothGatt, status: Int) {
-        if (status != BluetoothGatt.GATT_SUCCESS) return
-
-        listOf(
-            HR_SERVICE_UUID to HR_CHAR_UUID,
-            SENSOR_SERVICE_UUID to SENSOR_DATA1_UUID,
-            SENSOR_SERVICE_UUID to SENSOR_DATA2_UUID,
-            SENSOR_SERVICE_UUID to SENSOR_DATA3_UUID
-        ).forEach { (svc, chrUuid) ->
-            g.getService(svc)?.getCharacteristic(chrUuid)?.let { chr ->
-                g.setCharacteristicNotification(chr, true)
-                chr.getDescriptor(CLIENT_CFG_UUID)?.apply {
-                    value = BluetoothGattDescriptor.ENABLE_NOTIFICATION_VALUE
-                    g.writeDescriptor(this)
-                }
-            }
-        }
-
-        if (writeQueue.isNotEmpty()) writeNextConfig()
-        updateLastCommunicationTime()
-    }
-
-    override fun onDescriptorWrite(g: BluetoothGatt, descriptor: BluetoothGattDescriptor, status: Int) {
-        if (status == BluetoothGatt.GATT_SUCCESS) {
-            _connected.value = true
-        }
-        updateLastCommunicationTime()
-    }
-
-@RequiresApi(Build.VERSION_CODES.O)
-override fun onCharacteristicChanged(g: BluetoothGatt, characteristic: BluetoothGattCharacteristic) {
-    // Verificar se os dados vêm do dispositivo conectado
-    if (g.device.address != lastDevice?.address) {
-        Log.w(TAG, """
-            Ignorando dados de dispositivo não autorizado:
-            Recebido de: ${g.device.address}
-            Dispositivo conectado: ${lastDevice?.address}
-        """.trimIndent())
-        return
-    }
-
-    val raw = String(characteristic.value, Charsets.UTF_8)
-    updateLastCommunicationTime()
-
-    if (!activityStarted) {
-        Log.d(TAG, "Dados recebidos, mas atividade ainda não começou. Ignorando envio MQTT.")
-        return
-    }
-
-    when (characteristic.uuid) {
-        HR_CHAR_UUID -> {
-            if (currentDeviceType == DeviceType.PPG) {
-                Log.d(TAG, "Dados PPG recebidos (raw): $raw")
-
-                // Extrair todos os dígitos da string
-                val bpmStr = raw.substringAfterLast(".").takeWhile { it.isDigit() }
-                val hr = bpmStr.toIntOrNull()?:0//.takeIf { it in 30..220 }
-
-                // Log detalhado dos valores
-                Log.d(TAG, """
-                        ===== Dados PPG =====
-                        Raw data: $raw
-                        Dígitos filtrados: $bpmStr
-                        BPM calculado: ${hr ?: "inválido"}
-                        ====================
-                    """.trimIndent())
-
-                hr?.let {
-                    _ppgHeartRate.value = it
-                    Log.d(TAG, "Atualizando BPM: $it")
-                    saveToFile(raw)
-                    // --- NOVO: cálculo do rating (porcentagem de tempo na zona alvo) ---
-                    tempoTotal++
-                    if (selectedZone > 0 && it in (zonas.getOrNull(selectedZone - 1)?.second ?: 0..0)) {
-                        tempoNaZonaAlvo++
-                    }
-                    _desempenhoPct.value = if (tempoTotal > 0) (tempoNaZonaAlvo.toFloat() / tempoTotal) * 100f else 0f
-                    Log.d(TAG, "Cálculo de desempenho: tempoTotal=$tempoTotal, tempoNaZonaAlvo=$tempoNaZonaAlvo, desempenhoPct=$desempenhoPct")
-                    // --- FIM NOVO ---
-
-                    Log.d(TAG, "Publicando BPM: $it (Usuário: $userId, Exercício: $exerciseId, Zona: $selectedZone, Rating: $desempenhoPct)")
-                    MqttManager.publishSensorData(
-                        groupId, userId, exerciseId, "ppg", it, selectedZone, zonas, _desempenhoPct.value
-                    )
-                }
-            } else {
-                Log.w(TAG, "Ignorando dados PPG de dispositivo incorreto (DeviceType: ${currentDeviceType})")
-            }
-        }        SENSOR_DATA1_UUID, SENSOR_DATA2_UUID, SENSOR_DATA3_UUID -> {
-            if (currentDeviceType == DeviceType.THERMAL_CAMERA) {
-                Log.d(TAG, "Recebendo dados de temperatura da câmera térmica: $raw")
-                  // Verificar se é uma mensagem de erro
-                if (raw.endsWith(".ERR")) {
-                    Log.w(TAG, "Erro reportado pela câmera térmica")
-                    // Definir valores de erro para todas as temperaturas
-                    _avgTemp.value = null
-                    _maxTemp.value = null
-                    _minTemp.value = null
-                    // Não publicamos no MQTT em caso de erro
-                    return
-                }
-                
-                // Processamento normal dos dados
-                val temp = raw.substringAfter('.', "0").filter(Char::isDigit).toIntOrNull()?.div(100f)
-                if (temp != null) {
-                    val source = when (characteristic.uuid) {
-                        SENSOR_DATA1_UUID -> { _avgTemp.value = temp; "avg_temp" }
-                        SENSOR_DATA2_UUID -> { _maxTemp.value = temp; "max_temp" }
-                        SENSOR_DATA3_UUID -> { _minTemp.value = temp; "min_temp" }
-                        else -> "unknown"
-                    }
-                    saveToFile(raw)
-                    MqttManager.publishSensorData(groupId, userId, exerciseId, source, temp, selectedZone, zonas)
-                } else {
-                    Log.e(TAG, "Erro ao parsear dados de temperatura: $raw")
-                }
-            } else {
-                Log.d(TAG, "Ignorando dados de temperatura de dispositivo não câmera")
-            }
-        }
-    }
-}    
-    @SuppressLint("MissingPermission")
-    private fun writeNextConfig() {
-        if (!_connected.value) {
-            Log.e(TAG, "Tentativa de escrever config enquanto desconectado")
-            _allConfigSent.value = false
-            return
-        }
-
-        val g = gatt ?: run {
-            Log.e(TAG, "GATT inválido ao tentar escrever config")
-            _allConfigSent.value = false
-            return
-        }
-
-        if (writeQueue.isEmpty()) {
-            Log.d(TAG, "Todas as configurações foram enviadas com sucesso")
-            _allConfigSent.value = true
-            _configProgress.value = 1f
-            return
-        }
-
-        val (uuid, data) = writeQueue.first()
-        val characteristic = g.getService(CONFIG_SERVICE_UUID)?.getCharacteristic(uuid)
-
-        if (characteristic == null) {
-            Log.e(TAG, "Característica não encontrada para UUID: $uuid")
-            _allConfigSent.value = false
-            return
-        }
-
-        try {
-            // Verificar permissão primeiro
-            if (ActivityCompat.checkSelfPermission(
-                    context,
-                    Manifest.permission.BLUETOOTH_CONNECT
-                ) != PackageManager.PERMISSION_GRANTED
-            ) {
-                Log.e(TAG, "Permissão BLUETOOTH_CONNECT não concedida")
-                _allConfigSent.value = false
-                return
-            }
-
-            // Definir valor e tentar escrever
-            characteristic.value = data
-            val success = g.writeCharacteristic(characteristic)
-
-            if (!success) {
-                Log.e(TAG, "Falha ao iniciar escrita para característica: $uuid")
-                _allConfigSent.value = false
-                return
-            }
-
-            Log.d(TAG, """
-                ===== Escrevendo configuração =====
-                UUID: $uuid
-                Tamanho dos dados: ${data.size} bytes
-                Dados: ${String(data)}
-                ================================
-            """.trimIndent())
-
-        } catch (e: Exception) {
-            Log.e(TAG, "Erro ao escrever característica: ${e.message}")
-            _allConfigSent.value = false
-        }
-    }
-    @SuppressLint("MissingPermission")
-    fun sendAllConfigs(ssid: String, password: String, serverIp: String) {
-        if (!_connected.value) {
-            Log.e(TAG, "Tentativa de enviar configurações sem conexão BLE ativa")
-            return
-        }
-        
-        // Salvar configurações para uso futuro
-        context.getSharedPreferences("wifi_config", Context.MODE_PRIVATE).edit().apply {
-            putString("last_ssid", ssid)
-            putString("last_pass", password)
-            putString("last_server_ip", serverIp)
-            apply()
-        }
-
-        val g = gatt
-        if (g == null) {
-            Log.e(TAG, "GATT não está disponível para enviar configurações")
-            return
-        }
-
-        // Resetar progresso e estado
-        _configProgress.value = 0f
-        _allConfigSent.value = false
-
-        Log.d(TAG, """
-            ===== Iniciando envio de configurações WiFi =====
-            SSID: $ssid
-            Server IP: $serverIp
-            Tipo de dispositivo: ${currentDeviceType}
-            Estado da conexão: ${if (_connected.value) "Conectado" else "Desconectado"}
-            ==============================================
-        """.trimIndent())
-
-        // Verificar o serviço de configuração
-        val configService = g.getService(CONFIG_SERVICE_UUID)
-        if (configService == null) {
-            Log.e(TAG, "Serviço de configuração não encontrado!")
-            return
-        }
-
-        // Verificar as características
-        val ssidChar = configService.getCharacteristic(CONFIG_SSID_UUID)
-        val passChar = configService.getCharacteristic(CONFIG_PASS_UUID)
-        val ipChar = configService.getCharacteristic(CONFIG_SERVERIP_UUID)
-
-        if (ssidChar == null || passChar == null || ipChar == null) {
-            Log.e(TAG, "Características de configuração não encontradas!")
-            return
-        }
-
-        // Set that we're expecting a disconnect after sending configs
-        expectingDisconnect = true
-        writeQueue.clear()
-
-        // Adiciona configs na ordem correta
-        writeQueue.addAll(listOf(
-            CONFIG_SSID_UUID to ssid.toByteArray(),
-            CONFIG_PASS_UUID to password.toByteArray(),
-            CONFIG_SERVERIP_UUID to serverIp.toByteArray()
-        ))
-
-        Log.d(TAG, "Fila de configurações preparada com ${writeQueue.size} itens")
-
-        // Iniciar envio imediatamente
-        writeNextConfig()
-    }
-    
-    override fun onCharacteristicWrite(
-        gatt: BluetoothGatt,
-        characteristic: BluetoothGattCharacteristic,
-        status: Int
-    ) {
-        super.onCharacteristicWrite(gatt, characteristic, status)
-        if (status == BluetoothGatt.GATT_SUCCESS) {
-            Log.d(TAG, "Configuração escrita com sucesso: ${characteristic.uuid}")
-            if (writeQueue.isNotEmpty()) {
-                writeQueue.removeFirst()
-            }
-
-            // Atualizar progresso
-            val total = 3f // Total de configs esperadas
-            val remaining = writeQueue.size
-            _configProgress.value = ((total - remaining) / total)
-
-            // Adicionar delay antes da próxima escrita
-            Handler(Looper.getMainLooper()).postDelayed({
-                if (writeQueue.isNotEmpty()) {
-                    writeNextConfig()
-                } else {
-                    Log.d(TAG, "Todas as configurações enviadas. Aguardando desconexão...")
-                    _allConfigSent.value = true
-                    _configProgress.value = 1f
-                }
-            }, 200) // 200ms de delay entre escritas
-        } else {
-            Log.e(TAG, "Falha ao escrever característica: ${characteristic.uuid}, status: $status")
-            _allConfigSent.value = false
-        }
-    }
-
-    private fun saveToFile(data: String) {
-        try {
-            val path = context.getExternalFilesDir(null) ?: context.filesDir
-            val file = File(path, "bpm_log.txt")
-            FileWriter(file, true).use { it.append(data).append("\n")
-            }
-        } catch (e: IOException) {
-            Log.e(TAG, "Erro ao salvar no arquivo", e)
-        }
-    }
-    @SuppressLint("MissingPermission")
-    fun disconnect() {
-    // Atualizar o provider antes de desconectar
-    currentDeviceType?.let {
-        BleManagerProvider.getInstance().unregisterConnectedDevice(it)
-    }
-
-    _connected.value = false
-    stopConnectionCheck()
-    try {
-        gatt?.disconnect()
-        gatt?.close()
-    } catch (e: Exception) {
-        Log.e(TAG, "Erro ao desconectar", e)
-    } finally {
-        gatt = null
-    }
-}
-
-    /**
-     * Encontra uma característica BLE pelo UUID em todos os serviços disponíveis
-     * @param uuid UUID da característica a ser encontrada
-     * @return BluetoothGattCharacteristic encontrada ou null se não encontrada
-     */
-    private fun findCharacteristic(uuid: UUID): BluetoothGattCharacteristic? {
-        val g = gatt ?: return null
-
-        // Procura em todos os serviços
-        g.services?.forEach { service ->
-            service.characteristics?.forEach { characteristic ->
-                if (characteristic.uuid == uuid) {
-                    return characteristic
-                }
-            }
-        }
-
-        return null
-    }
-=======
 package com.example.pecimobileapp.ble
 
 import android.Manifest
@@ -1591,5 +804,4 @@
 
         return null
     }
->>>>>>> 4ea6068f
 }