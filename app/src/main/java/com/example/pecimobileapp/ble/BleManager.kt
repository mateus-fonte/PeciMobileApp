--- conflicted
+++ resolved
@@ -12,6 +12,7 @@
 import android.os.Looper
 import android.util.Log
 import android.widget.Toast
+import androidx.annotation.RequiresApi
 import androidx.core.content.ContextCompat
 import com.example.pecimobileapp.mqtt.MqttManager
 import kotlinx.coroutines.flow.MutableStateFlow
@@ -19,7 +20,6 @@
 import java.io.File
 import java.io.FileWriter
 import java.io.IOException
-import java.nio.ByteBuffer
 import java.util.*
 
 private val HR_SERVICE_UUID        = UUID.fromString("e626a696-36ba-45b3-a444-5c28eb674dd5")
@@ -32,11 +32,7 @@
 
 private val CLIENT_CFG_UUID        = UUID.fromString("00002902-0000-1000-8000-00805f9b34fb")
 
-// UUIDs do serviço de configuração e suas 6 características
 private val CONFIG_SERVICE_UUID      = UUID.fromString("0a3b6985-dad6-4759-8852-dcb266d3a59e")
-private val CONFIG_TIME_UUID         = UUID.fromString("ca68ebcd-a0e5-4174-896d-15ba005b668e")
-private val CONFIG_ID_UUID           = UUID.fromString("eee66a40-0189-4dff-9310-b5736f86ee9c")
-private val CONFIG_FREQ_UUID         = UUID.fromString("e742e008-0366-4ec2-b815-98b814112ddc")
 private val CONFIG_SSID_UUID         = UUID.fromString("ab35e54e-fde4-4f83-902a-07785de547b9")
 private val CONFIG_PASS_UUID         = UUID.fromString("c1c4b63b-bf3b-4e35-9077-d5426226c710")
 private val CONFIG_SERVERIP_UUID     = UUID.fromString("0c954d7e-9249-456d-b949-cc079205d393")
@@ -45,54 +41,41 @@
 
     private val TAG = "BleManager"
 
-    // fila de writes para as 6 configs
-    private val writeQueue = ArrayDeque<Pair<UUID, ByteArray>>()
-    private val _allConfigSent = MutableStateFlow(false)
-    val allConfigSent: StateFlow<Boolean> = _allConfigSent
-
-    // GATT e BLE
     private val bluetoothManager =
         context.getSystemService(Context.BLUETOOTH_SERVICE) as BluetoothManager
     private val adapter: BluetoothAdapter? get() = bluetoothManager.adapter
     private var gatt: BluetoothGatt? = null
 
-<<<<<<< HEAD
     private val _scanResults = MutableStateFlow<List<ScanResult>>(emptyList())
     val scanResults: StateFlow<List<ScanResult>> = _scanResults
 
-=======
-    // para guardar o último device e controlar tentativas
+    private val _connected = MutableStateFlow(false)
+    val isConnected: StateFlow<Boolean> = _connected
+
+    private val _connectionLost = MutableStateFlow(false)
+    val connectionLost: StateFlow<Boolean> = _connectionLost
+
+    private val _ppgHeartRate = MutableStateFlow<Int?>(null)
+    val ppgHeartRate: StateFlow<Int?> = _ppgHeartRate
+
+    private val _avgTemp = MutableStateFlow<Float?>(null)
+    val avgTemp: StateFlow<Float?> = _avgTemp
+
+    private val _maxTemp = MutableStateFlow<Float?>(null)
+    val maxTemp: StateFlow<Float?> = _maxTemp
+
+    private val _minTemp = MutableStateFlow<Float?>(null)
+    val minTemp: StateFlow<Float?> = _minTemp
+
+    private val _allConfigSent = MutableStateFlow(false)
+    val allConfigSent: StateFlow<Boolean> = _allConfigSent
+
+    private val writeQueue = ArrayDeque<Pair<UUID, ByteArray>>()
     private var lastDevice: BluetoothDevice? = null
     private var retryCount = 0
     private val maxRetries = 3
     private val retryDelayMs = 5_000L
 
-    // scan results
-    private val _scanResults = MutableStateFlow<List<ScanResult>>(emptyList())
-    val scanResults: StateFlow<List<ScanResult>> = _scanResults
-
-    // — sinaliza que não conseguiu reconectar após maxRetries —
-    private val _connectionLost = MutableStateFlow(false)
-    val connectionLost: StateFlow<Boolean> = _connectionLost
-
-    // estados de conexão e dados recebidos
->>>>>>> 374dbd85
-    private val _connected = MutableStateFlow(false)
-    val isConnected: StateFlow<Boolean> = _connected
-
-    private val _ppgHeartRate = MutableStateFlow<Int?>(null)
-    val ppgHeartRate: StateFlow<Int?> = _ppgHeartRate
-
-    private val _avgTemp = MutableStateFlow<Float?>(null)
-    val avgTemp: StateFlow<Float?> = _avgTemp
-
-    private val _maxTemp = MutableStateFlow<Float?>(null)
-    val maxTemp: StateFlow<Float?> = _maxTemp
-
-    private val _minTemp = MutableStateFlow<Float?>(null)
-    val minTemp: StateFlow<Float?> = _minTemp
-
-    // scan callback
     private val scanCb = object : ScanCallback() {
         override fun onScanResult(callbackType: Int, result: ScanResult) {
             val list = _scanResults.value.toMutableList()
@@ -117,35 +100,17 @@
             return
         }
         _scanResults.value = emptyList()
-<<<<<<< HEAD
         val scanner = btAdapter.bluetoothLeScanner ?: return
-=======
-        val scanner = btAdapter.bluetoothLeScanner ?: run {
-            Toast.makeText(context, "Scanner BLE não disponível", Toast.LENGTH_SHORT).show()
-            return
-        }
->>>>>>> 374dbd85
         scanner.startScan(scanCb)
         Handler(Looper.getMainLooper()).postDelayed({ scanner.stopScan(scanCb) }, 10_000)
     }
 
-<<<<<<< HEAD
-    @SuppressLint("MissingPermission")
-    private fun connect(device: BluetoothDevice) {
-=======
-    /** Conecta e habilita NOTIFY em todas as sensors + preenche fila de writes */
     @SuppressLint("MissingPermission")
     private fun connect(device: BluetoothDevice) {
         lastDevice = device
         retryCount = 0
         _connectionLost.value = false
-        doConnect(device)
-
-        val btAdapter = adapter ?: run {
-            Toast.makeText(context, "BLE não disponível", Toast.LENGTH_SHORT).show()
-            return
-        }
->>>>>>> 374dbd85
+
         if (Build.VERSION.SDK_INT >= Build.VERSION_CODES.S &&
             ContextCompat.checkSelfPermission(context, Manifest.permission.BLUETOOTH_CONNECT)
             != PackageManager.PERMISSION_GRANTED
@@ -153,31 +118,15 @@
             Toast.makeText(context, "Permissão BLUETOOTH_CONNECT não concedida", Toast.LENGTH_SHORT).show()
             return
         }
+
         gatt = device.connectGatt(context, false, this)
     }
 
-    @SuppressLint("MissingPermission")
-    private fun doConnect(device: BluetoothDevice) {
-        gatt = device.connectGatt(context, false, object : BluetoothGattCallback() {
-            override fun onConnectionStateChange(g: BluetoothGatt, status: Int, newState: Int) {
-                if (newState == BluetoothProfile.STATE_CONNECTED) {
-                    retryCount = 0
-                    _connected.value = true
-                    g.discoverServices()
-                } else if (newState == BluetoothProfile.STATE_DISCONNECTED) {
-                    _connected.value = false
-                    attemptReconnect()
-                }
-            }
-        })
-    }
     private fun attemptReconnect() {
         val device = lastDevice ?: return
         if (retryCount < maxRetries) {
             retryCount++
-            Handler(Looper.getMainLooper()).postDelayed({
-                doConnect(device)
-            }, retryDelayMs)
+            Handler(Looper.getMainLooper()).postDelayed({ connect(device) }, retryDelayMs)
         } else {
             _connectionLost.value = true
         }
@@ -186,14 +135,15 @@
     fun connectPpg(device: BluetoothDevice) = connect(device)
     fun connectCam(device: BluetoothDevice) = connect(device)
 
-    // —— BluetoothGattCallback ——
-
     @SuppressLint("MissingPermission")
     override fun onConnectionStateChange(g: BluetoothGatt, status: Int, newState: Int) {
         if (newState == BluetoothProfile.STATE_CONNECTED) {
+            retryCount = 0
+            _connected.value = true
             g.discoverServices()
         } else if (newState == BluetoothProfile.STATE_DISCONNECTED) {
             _connected.value = false
+            attemptReconnect()
         }
     }
 
@@ -201,216 +151,122 @@
     override fun onServicesDiscovered(g: BluetoothGatt, status: Int) {
         if (status != BluetoothGatt.GATT_SUCCESS) return
 
-<<<<<<< HEAD
-            override fun onServicesDiscovered(g: BluetoothGatt, status: Int) {
-                if (status != BluetoothGatt.GATT_SUCCESS) return
-
-                listOf(
-                    HR_SERVICE_UUID to HR_CHAR_UUID,
-                    SENSOR_SERVICE_UUID to SENSOR_DATA1_UUID,
-                    SENSOR_SERVICE_UUID to SENSOR_DATA2_UUID,
-                    SENSOR_SERVICE_UUID to SENSOR_DATA3_UUID
-                ).forEach { (svcUuid, chrUuid) ->
-                    g.getService(svcUuid)?.getCharacteristic(chrUuid)?.let { chr ->
-                        g.setCharacteristicNotification(chr, true)
-                        chr.getDescriptor(CLIENT_CFG_UUID)?.apply {
-                            value = BluetoothGattDescriptor.ENABLE_NOTIFICATION_VALUE
-                            g.writeDescriptor(this)
-                        }
-                    }
-=======
-        // habilita NOTIFY em todas as 4 características de sensor
         listOf(
-            HR_SERVICE_UUID    to HR_CHAR_UUID,
+            HR_SERVICE_UUID to HR_CHAR_UUID,
             SENSOR_SERVICE_UUID to SENSOR_DATA1_UUID,
             SENSOR_SERVICE_UUID to SENSOR_DATA2_UUID,
             SENSOR_SERVICE_UUID to SENSOR_DATA3_UUID
         ).forEach { (svc, chrUuid) ->
-            g.getService(svc)
-                ?.getCharacteristic(chrUuid)
-                ?.also { chr ->
-                    g.setCharacteristicNotification(chr, true)
-                    chr.getDescriptor(CLIENT_CFG_UUID)
-                        ?.apply {
-                            value = BluetoothGattDescriptor.ENABLE_NOTIFICATION_VALUE
-                            g.writeDescriptor(this)
-                        }
->>>>>>> 374dbd85
+            g.getService(svc)?.getCharacteristic(chrUuid)?.let { chr ->
+                g.setCharacteristicNotification(chr, true)
+                chr.getDescriptor(CLIENT_CFG_UUID)?.apply {
+                    value = BluetoothGattDescriptor.ENABLE_NOTIFICATION_VALUE
+                    g.writeDescriptor(this)
                 }
-        }
-    }
-
-    override fun onDescriptorWrite(
-        g: BluetoothGatt,
-        descriptor: BluetoothGattDescriptor,
-        status: Int
-    ) {
+            }
+        }
+
+        // inicia envio de configs se tiver fila
+        if (writeQueue.isNotEmpty()) writeNextConfig()
+    }
+
+    override fun onDescriptorWrite(g: BluetoothGatt, descriptor: BluetoothGattDescriptor, status: Int) {
         if (status == BluetoothGatt.GATT_SUCCESS) {
             _connected.value = true
         }
     }
 
-<<<<<<< HEAD
-            override fun onCharacteristicChanged(gatt: BluetoothGatt, characteristic: BluetoothGattCharacteristic) {
-                val raw = String(characteristic.value, Charsets.UTF_8)
-                val groupId = "grupo1"
-                val userId = "aluno01"
-                val exerciseId = "exercicio_teste"
-
-                when (characteristic.uuid) {
-                    HR_CHAR_UUID -> {
-                        val idx = raw.indexOf('.')
-                        val afterDot = if (idx != -1 && idx + 1 < raw.length) raw.substring(idx + 1) else raw
-                        val digits = afterDot.filter { it.isDigit() }
-                        val hrValue = digits.toIntOrNull()
-                        _ppgHeartRate.value = hrValue
-                        saveToFile(raw)
-
-                        hrValue?.let {
-                            MqttManager.publishSensorData(groupId, userId, exerciseId, "ppg", it)
-                        }
-                    }
-
-                    SENSOR_DATA1_UUID, SENSOR_DATA2_UUID, SENSOR_DATA3_UUID -> {
-                        val frac = raw.substringAfter('.', "0")
-                        val digits = frac.filter { it.isDigit() }
-                        val temp = digits.toIntOrNull()?.div(100f) ?: 0f
-
-                        val source = when (characteristic.uuid) {
-                            SENSOR_DATA1_UUID -> {
-                                _avgTemp.value = temp; "avg_temp"
-                            }
-                            SENSOR_DATA2_UUID -> {
-                                _maxTemp.value = temp; "max_temp"
-                            }
-                            SENSOR_DATA3_UUID -> {
-                                _minTemp.value = temp; "min_temp"
-                            }
-                            else -> "unknown"
-                        }
-
-                        saveToFile(raw)
-                        MqttManager.publishSensorData(groupId, userId, exerciseId, source, temp)
-                    }
-                }
-=======
-
-    override fun onCharacteristicChanged(
-        g: BluetoothGatt,
-        characteristic: BluetoothGattCharacteristic
-    ) {
+    @RequiresApi(Build.VERSION_CODES.O)
+    override fun onCharacteristicChanged(g: BluetoothGatt, characteristic: BluetoothGattCharacteristic) {
         val raw = String(characteristic.value, Charsets.UTF_8)
+        val groupId = "grupo1"
+        val userId = "aluno01"
+        val exerciseId = "exercicio_teste"
+
         when (characteristic.uuid) {
             HR_CHAR_UUID -> {
                 val afterDot = raw.substringAfter('.', "")
                 val digits = afterDot.filter(Char::isDigit)
-                _ppgHeartRate.value = digits.toIntOrNull()
+                val hr = digits.toIntOrNull()
+                _ppgHeartRate.value = hr
                 saveToFile(raw)
->>>>>>> 374dbd85
-            }
-            SENSOR_DATA1_UUID -> {
-                val frac = raw.substringAfter('.', "0").filter(Char::isDigit)
-                _avgTemp.value = frac.toIntOrNull()?.div(100f)
+                hr?.let { MqttManager.publishSensorData(groupId, userId, exerciseId, "ppg", it) }
+            }
+            SENSOR_DATA1_UUID, SENSOR_DATA2_UUID, SENSOR_DATA3_UUID -> {
+                val temp = raw.substringAfter('.', "0").filter(Char::isDigit).toIntOrNull()?.div(100f) ?: 0f
+                val source = when (characteristic.uuid) {
+                    SENSOR_DATA1_UUID -> { _avgTemp.value = temp; "avg_temp" }
+                    SENSOR_DATA2_UUID -> { _maxTemp.value = temp; "max_temp" }
+                    SENSOR_DATA3_UUID -> { _minTemp.value = temp; "min_temp" }
+                    else -> "unknown"
+                }
                 saveToFile(raw)
-            }
-            SENSOR_DATA2_UUID -> {
-                val frac = raw.substringAfter('.', "0").filter(Char::isDigit)
-                _maxTemp.value = frac.toIntOrNull()?.div(100f)
-                saveToFile(raw)
-            }
-            SENSOR_DATA3_UUID -> {
-                val frac = raw.substringAfter('.', "0").filter(Char::isDigit)
-                _minTemp.value = frac.toIntOrNull()?.div(100f)
-                saveToFile(raw)
-            }
-        }
-    }
-
-<<<<<<< HEAD
-    fun connectPpg(device: BluetoothDevice) = connect(device)
-    fun connectCam(device: BluetoothDevice) = connect(device)
-=======
-    // ========== CONFIG WRITES ==========
-
-    // ❷ método interno que dispara o próximo write da fila
+                MqttManager.publishSensorData(groupId, userId, exerciseId, source, temp)
+            }
+        }
+    }
+
+    // ---------- CONFIGURATION ----------
+
     @SuppressLint("MissingPermission")
     private fun writeNextConfig() {
-        val (uuid, data) = writeQueue.firstOrNull() ?: return
-        val g = gatt ?: run {
-            Toast.makeText(context, "Não conectado ao BLE", Toast.LENGTH_SHORT).show()
+        val (uuid, data) = writeQueue.firstOrNull() ?: run {
+            _allConfigSent.value = true
+            return
+        }
+
+        val g = gatt ?: return
+        val svc = g.getService(CONFIG_SERVICE_UUID) ?: run {
             writeQueue.clear()
             return
         }
-        val svc = g.getService(CONFIG_SERVICE_UUID) ?: run {
-            Toast.makeText(context, "Serviço de config não encontrado", Toast.LENGTH_SHORT).show()
-            writeQueue.clear()
-            return
-        }
         val chr = svc.getCharacteristic(uuid) ?: run {
-            Toast.makeText(context, "Characteristic $uuid não encontrada", Toast.LENGTH_SHORT).show()
             writeQueue.removeFirst()
             writeNextConfig()
             return
         }
+
         chr.value = data
         if (!g.writeCharacteristic(chr)) {
-            // falhou imediatamente
-            Toast.makeText(context, "Falha no write de $uuid", Toast.LENGTH_SHORT).show()
             writeQueue.removeFirst()
             writeNextConfig()
         }
     }
 
-
-    fun sendAllConfigs(
-        ssid: String,
-        password: String,
-        serverIp: String
-    ) {
+    fun sendAllConfigs(ssid: String, password: String, serverIp: String) {
         writeQueue.clear()
-        writeQueue.addAll(listOf(
-            CONFIG_SSID_UUID    to ssid.toByteArray(Charsets.UTF_8),
-            CONFIG_PASS_UUID    to password.toByteArray(Charsets.UTF_8),
-            CONFIG_SERVERIP_UUID to serverIp.toByteArray(Charsets.UTF_8)
-        ))
+        writeQueue.addAll(
+            listOf(
+                CONFIG_SSID_UUID to ssid.toByteArray(),
+                CONFIG_PASS_UUID to password.toByteArray(),
+                CONFIG_SERVERIP_UUID to serverIp.toByteArray()
+            )
+        )
         writeNextConfig()
     }
 
-    override fun onCharacteristicWrite(
-        g: BluetoothGatt,
-        characteristic: BluetoothGattCharacteristic,
-        status: Int
-    ) {
-        super.onCharacteristicWrite(g, characteristic, status)
+    override fun onCharacteristicWrite(g: BluetoothGatt, characteristic: BluetoothGattCharacteristic, status: Int) {
         val uuid = characteristic.uuid
-        val ok = status == BluetoothGatt.GATT_SUCCESS
-        Handler(Looper.getMainLooper()).post { Toast.makeText(context,"Write ${characteristic.uuid} → ${if (ok) "OK" else "ERRO $status"}", Toast.LENGTH_SHORT).show() }
-
-        // só removemos se for o próximo esperado
+        val success = status == BluetoothGatt.GATT_SUCCESS
+        Handler(Looper.getMainLooper()).post {
+            Toast.makeText(context, "Write $uuid → ${if (success) "OK" else "ERRO $status"}", Toast.LENGTH_SHORT).show()
+        }
+
         if (writeQueue.firstOrNull()?.first == uuid) {
             writeQueue.removeFirst()
             writeNextConfig()
         } else {
-            // se desencontrou, limpa tudo
             writeQueue.clear()
         }
     }
->>>>>>> 374dbd85
 
     private fun saveToFile(data: String) {
         try {
             val path = context.getExternalFilesDir(null) ?: context.filesDir
             val file = File(path, "bpm_log.txt")
-            val writer = FileWriter(file, true)
-            writer.append(data).append("\n").flush()
-            writer.close()
+            FileWriter(file, true).use { it.append(data).append("\n") }
         } catch (e: IOException) {
             Log.e(TAG, "Erro ao salvar no arquivo", e)
         }
     }
-}
-
-// utilitário para removê-lo sem erro
-private fun <E> ArrayDeque<E>.removeFirstOrNull() {
-    if (isNotEmpty()) removeFirst()
 }