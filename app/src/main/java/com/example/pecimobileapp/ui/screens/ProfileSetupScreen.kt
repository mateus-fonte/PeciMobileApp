package com.example.pecimobileapp.ui.screens

import androidx.compose.foundation.layout.*
import androidx.compose.foundation.rememberScrollState
import androidx.compose.foundation.text.KeyboardOptions
import androidx.compose.foundation.verticalScroll
import androidx.compose.material3.*
import androidx.compose.runtime.*
import androidx.compose.ui.Alignment
import androidx.compose.ui.Modifier
import androidx.compose.ui.platform.LocalContext
import androidx.compose.ui.text.input.KeyboardType
import androidx.compose.ui.unit.dp
import androidx.lifecycle.viewmodel.compose.viewModel
import com.example.pecimobileapp.viewmodels.ProfileViewModel
import com.example.pecimobileapp.viewmodels.ProfileViewModelFactory
import java.util.*

@Composable
fun ProfileSetupScreen(onSave: () -> Unit = {}) {
    val context = LocalContext.current
    val viewModel: ProfileViewModel = viewModel(factory = ProfileViewModelFactory(context))

    Surface(
        modifier = Modifier.fillMaxSize(),
        color = MaterialTheme.colorScheme.background
    ) {
        Column(
            modifier = Modifier
                .fillMaxSize()
                .padding(16.dp)
                .verticalScroll(rememberScrollState())
        ) {
            Text("Editar Perfil", style = MaterialTheme.typography.headlineMedium)
            Spacer(modifier = Modifier.height(8.dp))
            Divider()
            Spacer(modifier = Modifier.height(8.dp))

            Card(modifier = Modifier.fillMaxWidth()) {
                Column(modifier = Modifier.padding(16.dp)) {
                    OutlinedTextField(
                        value = viewModel.nome,
                        onValueChange = { viewModel.updateNome(it) },
                        label = { Text("Nome") },
                        modifier = Modifier.fillMaxWidth()
                    )

                    Spacer(modifier = Modifier.height(8.dp))

                    OutlinedTextField(
                        value = viewModel.identificador,
                        onValueChange = {
<<<<<<< HEAD
                            if (it.length <= 10) viewModel.identificador = it
=======
                            if (it.length <= 10) viewModel.updateApelido(it)
>>>>>>> 30fd28c1
                        },
                        label = { Text("Identificador (máx. 10 caracteres)") },
                        modifier = Modifier.fillMaxWidth()
                    )

                    Spacer(modifier = Modifier.height(8.dp))

                    OutlinedTextField(
                        value = viewModel.peso.toString(),
                        onValueChange = {
                            val peso = it.toFloatOrNull()
                            if (peso != null && peso in 30f..200f) {
                                viewModel.updatePeso(peso)
                            }
                        },
                        label = { Text("Peso (kg)") },
                        keyboardOptions = KeyboardOptions(keyboardType = KeyboardType.Number),
                        modifier = Modifier.fillMaxWidth()
                    )

                    Spacer(modifier = Modifier.height(8.dp))

                    OutlinedTextField(
                        value = viewModel.anoNascimento.toString(),
                        onValueChange = {
                            val ano = it.toIntOrNull()
                            val anoAtual = Calendar.getInstance().get(Calendar.YEAR)
                            if (ano != null && ano in 1920..anoAtual) {
                                viewModel.updateAnoNascimento(ano)
                            }
                        },
                        label = { Text("Ano de Nascimento") },
                        keyboardOptions = KeyboardOptions(keyboardType = KeyboardType.Number),
                        modifier = Modifier.fillMaxWidth()
                    )

                    Spacer(modifier = Modifier.height(8.dp))

                    OutlinedTextField(
                        value = viewModel.fcMaxManual?.toString() ?: "",
                        onValueChange = {
                            viewModel.updateFcMaxManual(it.toIntOrNull())
                        },
                        label = { Text("FC Máxima (opcional)") },
                        keyboardOptions = KeyboardOptions(keyboardType = KeyboardType.Number),
                        modifier = Modifier.fillMaxWidth()
                    )
                }
            }

            Spacer(modifier = Modifier.height(24.dp))

            Button(
                onClick = onSave,
                modifier = Modifier.align(Alignment.CenterHorizontally)
            ) {
                Text("Salvar Perfil")
            }
        }
    }
}<|MERGE_RESOLUTION|>--- conflicted
+++ resolved
@@ -50,11 +50,10 @@
                     OutlinedTextField(
                         value = viewModel.identificador,
                         onValueChange = {
-<<<<<<< HEAD
                             if (it.length <= 10) viewModel.identificador = it
-=======
+
                             if (it.length <= 10) viewModel.updateApelido(it)
->>>>>>> 30fd28c1
+
                         },
                         label = { Text("Identificador (máx. 10 caracteres)") },
                         modifier = Modifier.fillMaxWidth()
