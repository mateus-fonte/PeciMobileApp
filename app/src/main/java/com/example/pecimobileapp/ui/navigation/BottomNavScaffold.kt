<<<<<<< HEAD
package com.example.pecimobileapp.ui.navigation

import android.os.Build
import android.util.Log
import androidx.annotation.RequiresApi
import androidx.compose.foundation.layout.*
import androidx.compose.foundation.shape.CircleShape
import androidx.compose.material.icons.Icons
import androidx.compose.material.icons.filled.*
import androidx.compose.material3.*
import androidx.compose.runtime.*
import androidx.compose.ui.Alignment
import androidx.compose.ui.Modifier
import androidx.compose.ui.graphics.Color
import androidx.compose.ui.res.painterResource
import androidx.compose.ui.platform.LocalContext
import androidx.compose.ui.unit.dp
import androidx.compose.ui.zIndex
import androidx.lifecycle.viewmodel.compose.viewModel
import androidx.navigation.NavType
import androidx.navigation.compose.*
import androidx.navigation.navArgument
import com.example.pecimobileapp.mqtt.MqttManager
import com.example.pecimobileapp.ui.ProfileViewModel
import com.example.pecimobileapp.R
import com.example.pecimobileapp.ui.screens.*
import com.example.pecimobileapp.viewmodels.*

@RequiresApi(Build.VERSION_CODES.O)
@OptIn(ExperimentalMaterial3Api::class)
@Composable
fun BottomNavScaffold(
    bluetoothViewModel: BluetoothViewModel,
    webSocketViewModel: WebSocketViewModel
) {
    val navController = rememberNavController()
    val navBackStackEntry by navController.currentBackStackEntryAsState()
    val currentRoute = navBackStackEntry?.destination?.route
    val realTimeViewModel: RealTimeViewModel = viewModel()
    val context = LocalContext.current
    val profileViewModel: ProfileViewModel = viewModel(factory = ProfileViewModelFactory(context))

    var showLeaveWorkoutDialog by remember { mutableStateOf(false) }
    var pendingNavigationRoute by remember { mutableStateOf<String?>(null) }

    val isInWorkout = currentRoute?.startsWith("workout") == true

    // Sincroniza zonas do perfil com RealTimeViewModel
    LaunchedEffect(profileViewModel.zoneRange, profileViewModel.userId) {
        val zonasAtualizadas = profileViewModel.zoneRange
        val userId = profileViewModel.userId ?: "default_user"
        if (zonasAtualizadas.isNotEmpty()) {
            realTimeViewModel.setWorkoutParameters(
                zone = realTimeViewModel.selectedZone.value,
                zonasList = zonasAtualizadas,
                group = realTimeViewModel.groupId.value,
                user = userId,
                exercise = realTimeViewModel.exerciseId.value
            )
        }
    }

    fun handleNavigation(destination: String) {
        if (isInWorkout) {
            showLeaveWorkoutDialog = true
            pendingNavigationRoute = destination
        } else {
            navController.navigate(destination)
        }
    }

    Scaffold(
        topBar = {
            TopAppBar(
                title = {
                    Box(
                        modifier = Modifier
                            .fillMaxWidth(),
                        contentAlignment = Alignment.Center
                    ) {
                        Text(
                            text = "The Heart Box",
                            color = Color.White,
                            style = MaterialTheme.typography.titleLarge
                        )
                    }
                },
                navigationIcon = {
                    IconButton(onClick = { /* ação opcional */ }) {
                        Icon(
                            painter = painterResource(id = R.drawable.logo),
                            contentDescription = "Logo",
                            tint = Color.Unspecified,
                            modifier = Modifier
                                .size(48.dp)
                                .padding(start = 8.dp)
                        )
                    }
                },
                actions = {
                    IconButton(onClick = { handleNavigation("profile") }) {
                        Icon(
                            imageVector = Icons.Default.Person,
                            contentDescription = "Perfil",
                            tint = Color.White
                        )
                    }
                },
                colors = TopAppBarDefaults.smallTopAppBarColors(containerColor = Color(0xFF8A2BE2))
            )
        },

                bottomBar = {
            val isMainSelected = currentRoute == "main"

            Box {
                NavigationBar(
                    containerColor = Color(0xFF8A2BE2),
                    modifier = Modifier.fillMaxWidth().height(56.dp)
                ) {
                    NavigationBarItem(
                        icon = { Icon(Icons.Default.Settings, contentDescription = "Setup") },
                        label = { Text("Setup") },
                        selected = currentRoute == "setup",
                        onClick = { handleNavigation("setup") },
                        colors = NavigationBarItemDefaults.colors(
                            selectedIconColor = Color.White,
                            unselectedIconColor = Color.LightGray,
                            selectedTextColor = Color.White,
                            unselectedTextColor = Color.LightGray
                        )
                    )

                    Spacer(modifier = Modifier.weight(1f, true))

                    NavigationBarItem(
                        icon = { Icon(Icons.Default.Star, contentDescription = "Histórico") },
                        label = { Text("Histórico") },
                        selected = currentRoute == "historico",
                        onClick = { handleNavigation("historico") },
                        colors = NavigationBarItemDefaults.colors(
                            selectedIconColor = Color.White,
                            unselectedIconColor = Color.LightGray,
                            selectedTextColor = Color.White,
                            unselectedTextColor = Color.LightGray
                        )
                    )
                }

                FloatingActionButton(
                    onClick = {
                        if (isInWorkout) {
                            showLeaveWorkoutDialog = true
                            pendingNavigationRoute = "main"
                        } else {
                            navController.navigate("main") {
                                popUpTo("main") { inclusive = true }
                            }
                        }
                    },
                    containerColor = if (isMainSelected) Color.White else Color(0xFF8A2BE2),
                    contentColor = if (isMainSelected) Color(0xFF8A2BE2) else Color.White,
                    modifier = Modifier
                        .size(64.dp)
                        .align(Alignment.TopCenter)
                        .offset(y = (-24).dp)
                        .zIndex(1f)
                ) {
                    Icon(Icons.Default.Home, contentDescription = "Home", modifier = Modifier.size(32.dp))
                }
            }
        }
    ) { innerPadding ->
        Box(
            Modifier
                .fillMaxSize()
                .padding(innerPadding)
        ) {
            NavHost(
                navController = navController,
                startDestination = "main",
                modifier = Modifier.fillMaxSize()
            ) {
                composable("setup") {
                    SetupScreen(realTimeViewModel, navController, webSocketViewModel)
                }
                composable("main") {
                    MainScreen(realTimeViewModel, webSocketViewModel, navController)
                }
                composable("websocket") {
                    WebSocketScreen(webSocketViewModel)
                }
                composable("historico") {
                    HistoricoScreen(onBackClick = { navController.popBackStack() })
                }
                composable("profile") {
                    ProfileScreen(navToEdit = {
                        navController.navigate("profile_setup")
                    })
                }
                composable("profile_setup") {
                    ProfileSetupScreen(onSave = {
                        navController.popBackStack()
                    })
                }
                composable("define_workout") {
                    DefineWorkoutScreen(navController)
                }
                composable("countdown") {
                    CountdownScreen(
                        navController = navController,
                        viewModel = realTimeViewModel,
                        onCountdownFinished = { /* handled in screen */ }
                    )
                }
                composable(
                    route = "workout?selectedZone={selectedZone}&groupId={groupId}&userId={userId}&exerciseId={exerciseId}",
                    arguments = listOf(
                        navArgument("selectedZone") { type = NavType.IntType; defaultValue = 1 },
                        navArgument("groupId") { type = NavType.StringType; nullable = true },
                        navArgument("userId") { type = NavType.StringType; defaultValue = "default_user" },
                        navArgument("exerciseId") { type = NavType.StringType; defaultValue = "ex-teste" }
                    )
                ) { backStackEntry ->
                    val selectedZone = backStackEntry.arguments?.getInt("selectedZone") ?: 1
                    val groupId = backStackEntry.arguments?.getString("groupId")?.takeIf { it.isNotEmpty() }
                    val userId = backStackEntry.arguments?.getString("userId") ?: "default_user"
                    val exerciseId = backStackEntry.arguments?.getString("exerciseId") ?: "ex-teste"

                    Log.d("BottomNavScaffold", "WorkoutScreen args: zone=$selectedZone, group=$groupId, user=$userId, exercise=$exerciseId")

                    WorkoutScreen(
                        navController = navController,
                        selectedZone = selectedZone,
                        mqttManager = MqttManager,
                        groupId = groupId,
                        realTimeViewModel = realTimeViewModel,
                        wsViewModel = webSocketViewModel,
                        onStop = {
                            navController.popBackStack("define_workout", inclusive = false)
                        },
                        userId = userId,
                        exerciseId = exerciseId,
                        profileViewModel = profileViewModel // novo parâmetro
                    )
                }
            }

            if (showLeaveWorkoutDialog) {
                AlertDialog(
                    onDismissRequest = {
                        showLeaveWorkoutDialog = false
                        pendingNavigationRoute = null
                    },
                    title = { Text("Sair do Treino") },
                    text = { Text("Ao sair da tela de treino, o envio de dados será interrompido. Deseja continuar?") },
                    confirmButton = {
                        TextButton(onClick = {
                            showLeaveWorkoutDialog = false
                            pendingNavigationRoute?.let {
                                realTimeViewModel.stopActivity()
                                navController.navigate(it) {
                                    popUpTo("main") { inclusive = false }
                                }
                            }
                            pendingNavigationRoute = null
                        }) {
                            Text("Sim")
                        }
                    },
                    dismissButton = {
                        TextButton(onClick = {
                            showLeaveWorkoutDialog = false
                            pendingNavigationRoute = null
                        }) {
                            Text("Cancelar")
                        }
                    }
                )
            }
        }
    }
}
=======
package com.example.pecimobileapp.ui.navigation

import android.os.Build
import android.util.Log
import androidx.annotation.RequiresApi
import androidx.compose.foundation.layout.*
import androidx.compose.foundation.shape.CircleShape
import androidx.compose.material.icons.Icons
import androidx.compose.material.icons.filled.*
import androidx.compose.material3.*
import androidx.compose.runtime.*
import androidx.compose.ui.Alignment
import androidx.compose.ui.Modifier
import androidx.compose.ui.graphics.Color
import androidx.compose.ui.res.painterResource
import androidx.compose.ui.platform.LocalContext
import androidx.compose.ui.unit.dp
import androidx.compose.ui.zIndex
import androidx.lifecycle.viewmodel.compose.viewModel
import androidx.navigation.NavType
import androidx.navigation.compose.*
import androidx.navigation.navArgument
import com.example.pecimobileapp.mqtt.MqttManager
import com.example.pecimobileapp.ui.ProfileViewModel
import com.example.pecimobileapp.R
import com.example.pecimobileapp.ui.screens.*
import com.example.pecimobileapp.viewmodels.*

@RequiresApi(Build.VERSION_CODES.O)
@OptIn(ExperimentalMaterial3Api::class)
@Composable
fun BottomNavScaffold(
    bluetoothViewModel: BluetoothViewModel,
    webSocketViewModel: WebSocketViewModel
) {
    val navController = rememberNavController()
    val navBackStackEntry by navController.currentBackStackEntryAsState()
    val currentRoute = navBackStackEntry?.destination?.route
    val realTimeViewModel: RealTimeViewModel = viewModel()
    val context = LocalContext.current
    val profileViewModel: ProfileViewModel = viewModel(factory = ProfileViewModelFactory(context))

    var showLeaveWorkoutDialog by remember { mutableStateOf(false) }
    var pendingNavigationRoute by remember { mutableStateOf<String?>(null) }

    val isInWorkout = currentRoute?.startsWith("workout") == true

    // Sincroniza zonas do perfil com RealTimeViewModel
    LaunchedEffect(profileViewModel.zoneRange, profileViewModel.userId) {
        val zonasAtualizadas = profileViewModel.zoneRange
        val userId = profileViewModel.userId ?: "default_user"
        if (zonasAtualizadas.isNotEmpty()) {
            realTimeViewModel.setWorkoutParameters(
                zone = realTimeViewModel.selectedZone.value,
                zonasList = zonasAtualizadas,
                group = realTimeViewModel.groupId.value,
                user = userId,
                exercise = realTimeViewModel.exerciseId.value,
                nome = profileViewModel.nome
            )
        }
    }

    fun handleNavigation(destination: String) {
        if (isInWorkout) {
            showLeaveWorkoutDialog = true
            pendingNavigationRoute = destination
        } else {
            navController.navigate(destination)
        }
    }

    Scaffold(
        topBar = {
            TopAppBar(
                title = {
                    Box(
                        modifier = Modifier
                            .fillMaxWidth(),
                        contentAlignment = Alignment.Center
                    ) {
                        Text(
                            text = "The Heart Box",
                            color = Color.White,
                            style = MaterialTheme.typography.titleLarge
                        )
                    }
                },
                navigationIcon = {
                    IconButton(onClick = { /* ação opcional */ }) {
                        Icon(
                            painter = painterResource(id = R.drawable.logo),
                            contentDescription = "Logo",
                            tint = Color.Unspecified,
                            modifier = Modifier
                                .size(48.dp)
                                .padding(start = 8.dp)
                        )
                    }
                },
                actions = {
                    IconButton(onClick = { handleNavigation("profile") }) {
                        Icon(
                            imageVector = Icons.Default.Person,
                            contentDescription = "Perfil",
                            tint = Color.White
                        )
                    }
                },
                colors = TopAppBarDefaults.smallTopAppBarColors(containerColor = Color(0xFF8A2BE2))
            )
        },

                bottomBar = {
            val isMainSelected = currentRoute == "main"

            Box {
                NavigationBar(
                    containerColor = Color(0xFF8A2BE2),
                    modifier = Modifier.fillMaxWidth().height(56.dp)
                ) {
                    NavigationBarItem(
                        icon = { Icon(Icons.Default.Settings, contentDescription = "Setup") },
                        label = { Text("Setup") },
                        selected = currentRoute == "setup",
                        onClick = { handleNavigation("setup") },
                        colors = NavigationBarItemDefaults.colors(
                            selectedIconColor = Color.White,
                            unselectedIconColor = Color.LightGray,
                            selectedTextColor = Color.White,
                            unselectedTextColor = Color.LightGray
                        )
                    )

                    Spacer(modifier = Modifier.weight(1f, true))

                    NavigationBarItem(
                        icon = { Icon(Icons.Default.Star, contentDescription = "Histórico") },
                        label = { Text("Histórico") },
                        selected = currentRoute == "historico",
                        onClick = { handleNavigation("historico") },
                        colors = NavigationBarItemDefaults.colors(
                            selectedIconColor = Color.White,
                            unselectedIconColor = Color.LightGray,
                            selectedTextColor = Color.White,
                            unselectedTextColor = Color.LightGray
                        )
                    )
                }

                FloatingActionButton(
                    onClick = {
                        if (isInWorkout) {
                            showLeaveWorkoutDialog = true
                            pendingNavigationRoute = "main"
                        } else {
                            navController.navigate("main") {
                                popUpTo("main") { inclusive = true }
                            }
                        }
                    },
                    containerColor = if (isMainSelected) Color.White else Color(0xFF8A2BE2),
                    contentColor = if (isMainSelected) Color(0xFF8A2BE2) else Color.White,
                    modifier = Modifier
                        .size(64.dp)
                        .align(Alignment.TopCenter)
                        .offset(y = (-24).dp)
                        .zIndex(1f)
                ) {
                    Icon(Icons.Default.Home, contentDescription = "Home", modifier = Modifier.size(32.dp))
                }
            }
        }
    ) { innerPadding ->
        Box(
            Modifier
                .fillMaxSize()
                .padding(innerPadding)
        ) {
            NavHost(
                navController = navController,
                startDestination = "main",
                modifier = Modifier.fillMaxSize()
            ) {
                composable("setup") {
                    SetupScreen(realTimeViewModel, navController, webSocketViewModel)
                }
                composable("main") {
                    MainScreen(realTimeViewModel, webSocketViewModel, navController)
                }
                composable("websocket") {
                    WebSocketScreen(webSocketViewModel)
                }
                composable("historico") {
                    HistoricoScreen(onBackClick = { navController.popBackStack() })
                }
                composable("profile") {
                    ProfileScreen(navToEdit = {
                        navController.navigate("profile_setup")
                    })
                }
                composable("profile_setup") {
                    ProfileSetupScreen(onSave = {
                        navController.popBackStack()
                    })
                }
                composable("define_workout") {
                    DefineWorkoutScreen(navController)
                }
                composable("countdown") {
                    CountdownScreen(
                        navController = navController,
                        viewModel = realTimeViewModel,
                        onCountdownFinished = { /* handled in screen */ }
                    )
                }
                composable(
                    route = "workout?selectedZone={selectedZone}&groupId={groupId}&userId={userId}&exerciseId={exerciseId}",
                    arguments = listOf(
                        navArgument("selectedZone") { type = NavType.IntType; defaultValue = 1 },
                        navArgument("groupId") { type = NavType.StringType; nullable = true },
                        navArgument("userId") { type = NavType.StringType; defaultValue = "default_user" },
                        navArgument("exerciseId") { type = NavType.StringType; defaultValue = "ex-teste" }
                    )
                ) { backStackEntry ->
                    val selectedZone = backStackEntry.arguments?.getInt("selectedZone") ?: 1
                    val groupId = backStackEntry.arguments?.getString("groupId")?.takeIf { it.isNotEmpty() }
                    val userId = backStackEntry.arguments?.getString("userId") ?: "default_user"
                    val exerciseId = backStackEntry.arguments?.getString("exerciseId") ?: "ex-teste"

                    Log.d("BottomNavScaffold", "WorkoutScreen args: zone=$selectedZone, group=$groupId, user=$userId, exercise=$exerciseId")

                    WorkoutScreen(
                        navController = navController,
                        selectedZone = selectedZone,
                        mqttManager = MqttManager,
                        groupId = groupId,
                        realTimeViewModel = realTimeViewModel,
                        wsViewModel = webSocketViewModel,
                        onStop = {
                            navController.popBackStack("define_workout", inclusive = false)
                        },
                        userId = userId,
                        exerciseId = exerciseId,
                        profileViewModel = profileViewModel // novo parâmetro
                    )
                }
            }

            if (showLeaveWorkoutDialog) {
                AlertDialog(
                    onDismissRequest = {
                        showLeaveWorkoutDialog = false
                        pendingNavigationRoute = null
                    },
                    title = { Text("Sair do Treino") },
                    text = { Text("Ao sair da tela de treino, o envio de dados será interrompido. Deseja continuar?") },
                    confirmButton = {
                        TextButton(onClick = {
                            showLeaveWorkoutDialog = false
                            pendingNavigationRoute?.let {
                                realTimeViewModel.stopActivity()
                                navController.navigate(it) {
                                    popUpTo("main") { inclusive = false }
                                }
                            }
                            pendingNavigationRoute = null
                        }) {
                            Text("Sim")
                        }
                    },
                    dismissButton = {
                        TextButton(onClick = {
                            showLeaveWorkoutDialog = false
                            pendingNavigationRoute = null
                        }) {
                            Text("Cancelar")
                        }
                    }
                )
            }
        }
    }
}
>>>>>>> 4ea6068f
<|MERGE_RESOLUTION|>--- conflicted
+++ resolved
@@ -1,4 +1,3 @@
-<<<<<<< HEAD
 package com.example.pecimobileapp.ui.navigation
 
 import android.os.Build
@@ -56,7 +55,8 @@
                 zonasList = zonasAtualizadas,
                 group = realTimeViewModel.groupId.value,
                 user = userId,
-                exercise = realTimeViewModel.exerciseId.value
+                exercise = realTimeViewModel.exerciseId.value,
+                nome = profileViewModel.nome
             )
         }
     }
@@ -281,290 +281,4 @@
             }
         }
     }
-}
-=======
-package com.example.pecimobileapp.ui.navigation
-
-import android.os.Build
-import android.util.Log
-import androidx.annotation.RequiresApi
-import androidx.compose.foundation.layout.*
-import androidx.compose.foundation.shape.CircleShape
-import androidx.compose.material.icons.Icons
-import androidx.compose.material.icons.filled.*
-import androidx.compose.material3.*
-import androidx.compose.runtime.*
-import androidx.compose.ui.Alignment
-import androidx.compose.ui.Modifier
-import androidx.compose.ui.graphics.Color
-import androidx.compose.ui.res.painterResource
-import androidx.compose.ui.platform.LocalContext
-import androidx.compose.ui.unit.dp
-import androidx.compose.ui.zIndex
-import androidx.lifecycle.viewmodel.compose.viewModel
-import androidx.navigation.NavType
-import androidx.navigation.compose.*
-import androidx.navigation.navArgument
-import com.example.pecimobileapp.mqtt.MqttManager
-import com.example.pecimobileapp.ui.ProfileViewModel
-import com.example.pecimobileapp.R
-import com.example.pecimobileapp.ui.screens.*
-import com.example.pecimobileapp.viewmodels.*
-
-@RequiresApi(Build.VERSION_CODES.O)
-@OptIn(ExperimentalMaterial3Api::class)
-@Composable
-fun BottomNavScaffold(
-    bluetoothViewModel: BluetoothViewModel,
-    webSocketViewModel: WebSocketViewModel
-) {
-    val navController = rememberNavController()
-    val navBackStackEntry by navController.currentBackStackEntryAsState()
-    val currentRoute = navBackStackEntry?.destination?.route
-    val realTimeViewModel: RealTimeViewModel = viewModel()
-    val context = LocalContext.current
-    val profileViewModel: ProfileViewModel = viewModel(factory = ProfileViewModelFactory(context))
-
-    var showLeaveWorkoutDialog by remember { mutableStateOf(false) }
-    var pendingNavigationRoute by remember { mutableStateOf<String?>(null) }
-
-    val isInWorkout = currentRoute?.startsWith("workout") == true
-
-    // Sincroniza zonas do perfil com RealTimeViewModel
-    LaunchedEffect(profileViewModel.zoneRange, profileViewModel.userId) {
-        val zonasAtualizadas = profileViewModel.zoneRange
-        val userId = profileViewModel.userId ?: "default_user"
-        if (zonasAtualizadas.isNotEmpty()) {
-            realTimeViewModel.setWorkoutParameters(
-                zone = realTimeViewModel.selectedZone.value,
-                zonasList = zonasAtualizadas,
-                group = realTimeViewModel.groupId.value,
-                user = userId,
-                exercise = realTimeViewModel.exerciseId.value,
-                nome = profileViewModel.nome
-            )
-        }
-    }
-
-    fun handleNavigation(destination: String) {
-        if (isInWorkout) {
-            showLeaveWorkoutDialog = true
-            pendingNavigationRoute = destination
-        } else {
-            navController.navigate(destination)
-        }
-    }
-
-    Scaffold(
-        topBar = {
-            TopAppBar(
-                title = {
-                    Box(
-                        modifier = Modifier
-                            .fillMaxWidth(),
-                        contentAlignment = Alignment.Center
-                    ) {
-                        Text(
-                            text = "The Heart Box",
-                            color = Color.White,
-                            style = MaterialTheme.typography.titleLarge
-                        )
-                    }
-                },
-                navigationIcon = {
-                    IconButton(onClick = { /* ação opcional */ }) {
-                        Icon(
-                            painter = painterResource(id = R.drawable.logo),
-                            contentDescription = "Logo",
-                            tint = Color.Unspecified,
-                            modifier = Modifier
-                                .size(48.dp)
-                                .padding(start = 8.dp)
-                        )
-                    }
-                },
-                actions = {
-                    IconButton(onClick = { handleNavigation("profile") }) {
-                        Icon(
-                            imageVector = Icons.Default.Person,
-                            contentDescription = "Perfil",
-                            tint = Color.White
-                        )
-                    }
-                },
-                colors = TopAppBarDefaults.smallTopAppBarColors(containerColor = Color(0xFF8A2BE2))
-            )
-        },
-
-                bottomBar = {
-            val isMainSelected = currentRoute == "main"
-
-            Box {
-                NavigationBar(
-                    containerColor = Color(0xFF8A2BE2),
-                    modifier = Modifier.fillMaxWidth().height(56.dp)
-                ) {
-                    NavigationBarItem(
-                        icon = { Icon(Icons.Default.Settings, contentDescription = "Setup") },
-                        label = { Text("Setup") },
-                        selected = currentRoute == "setup",
-                        onClick = { handleNavigation("setup") },
-                        colors = NavigationBarItemDefaults.colors(
-                            selectedIconColor = Color.White,
-                            unselectedIconColor = Color.LightGray,
-                            selectedTextColor = Color.White,
-                            unselectedTextColor = Color.LightGray
-                        )
-                    )
-
-                    Spacer(modifier = Modifier.weight(1f, true))
-
-                    NavigationBarItem(
-                        icon = { Icon(Icons.Default.Star, contentDescription = "Histórico") },
-                        label = { Text("Histórico") },
-                        selected = currentRoute == "historico",
-                        onClick = { handleNavigation("historico") },
-                        colors = NavigationBarItemDefaults.colors(
-                            selectedIconColor = Color.White,
-                            unselectedIconColor = Color.LightGray,
-                            selectedTextColor = Color.White,
-                            unselectedTextColor = Color.LightGray
-                        )
-                    )
-                }
-
-                FloatingActionButton(
-                    onClick = {
-                        if (isInWorkout) {
-                            showLeaveWorkoutDialog = true
-                            pendingNavigationRoute = "main"
-                        } else {
-                            navController.navigate("main") {
-                                popUpTo("main") { inclusive = true }
-                            }
-                        }
-                    },
-                    containerColor = if (isMainSelected) Color.White else Color(0xFF8A2BE2),
-                    contentColor = if (isMainSelected) Color(0xFF8A2BE2) else Color.White,
-                    modifier = Modifier
-                        .size(64.dp)
-                        .align(Alignment.TopCenter)
-                        .offset(y = (-24).dp)
-                        .zIndex(1f)
-                ) {
-                    Icon(Icons.Default.Home, contentDescription = "Home", modifier = Modifier.size(32.dp))
-                }
-            }
-        }
-    ) { innerPadding ->
-        Box(
-            Modifier
-                .fillMaxSize()
-                .padding(innerPadding)
-        ) {
-            NavHost(
-                navController = navController,
-                startDestination = "main",
-                modifier = Modifier.fillMaxSize()
-            ) {
-                composable("setup") {
-                    SetupScreen(realTimeViewModel, navController, webSocketViewModel)
-                }
-                composable("main") {
-                    MainScreen(realTimeViewModel, webSocketViewModel, navController)
-                }
-                composable("websocket") {
-                    WebSocketScreen(webSocketViewModel)
-                }
-                composable("historico") {
-                    HistoricoScreen(onBackClick = { navController.popBackStack() })
-                }
-                composable("profile") {
-                    ProfileScreen(navToEdit = {
-                        navController.navigate("profile_setup")
-                    })
-                }
-                composable("profile_setup") {
-                    ProfileSetupScreen(onSave = {
-                        navController.popBackStack()
-                    })
-                }
-                composable("define_workout") {
-                    DefineWorkoutScreen(navController)
-                }
-                composable("countdown") {
-                    CountdownScreen(
-                        navController = navController,
-                        viewModel = realTimeViewModel,
-                        onCountdownFinished = { /* handled in screen */ }
-                    )
-                }
-                composable(
-                    route = "workout?selectedZone={selectedZone}&groupId={groupId}&userId={userId}&exerciseId={exerciseId}",
-                    arguments = listOf(
-                        navArgument("selectedZone") { type = NavType.IntType; defaultValue = 1 },
-                        navArgument("groupId") { type = NavType.StringType; nullable = true },
-                        navArgument("userId") { type = NavType.StringType; defaultValue = "default_user" },
-                        navArgument("exerciseId") { type = NavType.StringType; defaultValue = "ex-teste" }
-                    )
-                ) { backStackEntry ->
-                    val selectedZone = backStackEntry.arguments?.getInt("selectedZone") ?: 1
-                    val groupId = backStackEntry.arguments?.getString("groupId")?.takeIf { it.isNotEmpty() }
-                    val userId = backStackEntry.arguments?.getString("userId") ?: "default_user"
-                    val exerciseId = backStackEntry.arguments?.getString("exerciseId") ?: "ex-teste"
-
-                    Log.d("BottomNavScaffold", "WorkoutScreen args: zone=$selectedZone, group=$groupId, user=$userId, exercise=$exerciseId")
-
-                    WorkoutScreen(
-                        navController = navController,
-                        selectedZone = selectedZone,
-                        mqttManager = MqttManager,
-                        groupId = groupId,
-                        realTimeViewModel = realTimeViewModel,
-                        wsViewModel = webSocketViewModel,
-                        onStop = {
-                            navController.popBackStack("define_workout", inclusive = false)
-                        },
-                        userId = userId,
-                        exerciseId = exerciseId,
-                        profileViewModel = profileViewModel // novo parâmetro
-                    )
-                }
-            }
-
-            if (showLeaveWorkoutDialog) {
-                AlertDialog(
-                    onDismissRequest = {
-                        showLeaveWorkoutDialog = false
-                        pendingNavigationRoute = null
-                    },
-                    title = { Text("Sair do Treino") },
-                    text = { Text("Ao sair da tela de treino, o envio de dados será interrompido. Deseja continuar?") },
-                    confirmButton = {
-                        TextButton(onClick = {
-                            showLeaveWorkoutDialog = false
-                            pendingNavigationRoute?.let {
-                                realTimeViewModel.stopActivity()
-                                navController.navigate(it) {
-                                    popUpTo("main") { inclusive = false }
-                                }
-                            }
-                            pendingNavigationRoute = null
-                        }) {
-                            Text("Sim")
-                        }
-                    },
-                    dismissButton = {
-                        TextButton(onClick = {
-                            showLeaveWorkoutDialog = false
-                            pendingNavigationRoute = null
-                        }) {
-                            Text("Cancelar")
-                        }
-                    }
-                )
-            }
-        }
-    }
-}
->>>>>>> 4ea6068f
+}