package com.example.pecimobileapp.ui.navigation

import androidx.compose.foundation.background
import androidx.compose.foundation.clickable
import androidx.compose.foundation.layout.*
import androidx.compose.foundation.shape.CircleShape
import androidx.compose.material.icons.Icons
import androidx.compose.material.icons.filled.*
import androidx.compose.material3.*
import androidx.compose.runtime.*
import androidx.compose.ui.Alignment
import androidx.compose.ui.Modifier
import androidx.compose.ui.graphics.Color
import androidx.compose.ui.unit.dp
import androidx.lifecycle.viewmodel.compose.viewModel
import androidx.navigation.NavType
import androidx.navigation.compose.*
import androidx.navigation.navArgument
import com.example.pecimobileapp.mqtt.MqttManager
import com.example.pecimobileapp.ui.screens.*
import com.example.pecimobileapp.viewmodels.RealTimeViewModel
import com.example.pecimobileapp.viewmodels.WebSocketViewModel
import com.example.pecimobileapp.viewmodels.BluetoothViewModel

@OptIn(ExperimentalMaterial3Api::class)
@Composable
fun BottomNavScaffold(
    bluetoothViewModel: BluetoothViewModel,
    webSocketViewModel: WebSocketViewModel
) {
    val navController = rememberNavController()
    val navBackStackEntry by navController.currentBackStackEntryAsState()
    val currentRoute = navBackStackEntry?.destination?.route
    val vm: RealTimeViewModel = viewModel()

    Scaffold(
        topBar = {
            TopAppBar(
                title = { Text("The Heart Box", color = Color.White) },
                actions = {
                    IconButton(onClick = { navController.navigate("profile") }) {
                        Icon(
                            imageVector = Icons.Default.Person,
                            contentDescription = "Perfil",
                            tint = Color.White
                        )
                    }
                },
                colors = TopAppBarDefaults.smallTopAppBarColors(containerColor = Color(0xFF8A2BE2))
            )
        },
        bottomBar = {
            val isMainSelected = currentRoute == "main"

            Box {
                NavigationBar(containerColor = Color(0xFF8A2BE2), modifier = Modifier.height(56.dp)) {
                    NavigationBarItem(
                        icon = { Icon(Icons.Default.Settings, contentDescription = "Setup") },
                        label = { Text("Setup") },
                        selected = currentRoute == "setup",
                        onClick = { navController.navigate("setup") },
                        colors = NavigationBarItemDefaults.colors(
                            selectedIconColor = Color.White,
                            unselectedIconColor = Color.LightGray,
                            selectedTextColor = Color.White,
                            unselectedTextColor = Color.LightGray
                        )
                    )

                    Spacer(modifier = Modifier.weight(1f, true))

                    NavigationBarItem(
                        icon = { Icon(Icons.Default.Star, contentDescription = "Histórico") },
                        label = { Text("Histórico") },
                        selected = currentRoute == "historico",
                        onClick = { navController.navigate("historico") },
                        colors = NavigationBarItemDefaults.colors(
                            selectedIconColor = Color.White,
                            unselectedIconColor = Color.LightGray,
                            selectedTextColor = Color.White,
                            unselectedTextColor = Color.LightGray
                        )
                    )
                }

                // Botão Home Central com estilo igual aos outros
                Box(
                    modifier = Modifier
                        .fillMaxWidth()
                        .height(72.dp),
                    contentAlignment = Alignment.TopCenter
                ) {
                    Column(
                        horizontalAlignment = Alignment.CenterHorizontally,
                        verticalArrangement = Arrangement.Center
                    ) {
                        Box(
                            modifier = Modifier
                                .size(64.dp)
                                .background(
                                    color = if (isMainSelected) Color.White else Color.Transparent,
                                    shape = CircleShape
                                )
                                .clickable {
                                    navController.navigate("main") {
                                        popUpTo("main") { inclusive = true }
                                    }
                                },
                            contentAlignment = Alignment.Center
                        ) {
                            Icon(
                                Icons.Default.Home,
                                contentDescription = "Home",
                                tint = if (isMainSelected) Color(0xFF8A2BE2) else Color.LightGray,
                                modifier = Modifier.size(32.dp)
                            )
                        }

                        Text(
                            "Home",
                            color = if (isMainSelected) Color.White else Color.LightGray,
                            style = MaterialTheme.typography.labelSmall
                        )
                    }
                }
            }
        }

    ) { innerPadding ->
        Box(
            Modifier
                .fillMaxSize()
                .padding(innerPadding)
        ) {
            NavHost(
                navController = navController,
                startDestination = "main",
                modifier = Modifier.fillMaxSize()
            ) {
<<<<<<< HEAD
                composable("setup") { SetupScreen(vm, navController, webSocketViewModel) }
                composable("main") { MainScreen(vm, webSocketViewModel) }
                composable("websocket") { WebSocketScreen(webSocketViewModel) }
=======
                composable("setup") { SetupScreen(vm, navController, wsViewModel) }
                composable("main") { MainScreen(vm, wsViewModel, navController) }
                composable("websocket") { WebSocketScreen(wsViewModel) }
>>>>>>> 6032beb0
                composable("historico") {
                    HistoricoScreen(onBackClick = { navController.popBackStack() })
                }
                composable("profile") {
                    ProfileScreen(navToEdit = {
                        navController.navigate("profile_setup")
                    })
                }
                composable("profile_setup") {
                    ProfileSetupScreen(onSave = {
                        navController.popBackStack()
                    })
                }
                composable("define_workout") {
                    DefineWorkoutScreen(navController)
                }
                composable(
                    route = "workout/{zone}?group={group}",
                    arguments = listOf(
                        navArgument("zone") { type = NavType.IntType },
                        navArgument("group") { type = NavType.StringType; defaultValue = "false" }
                    )
                ) { backStackEntry ->
                    val zone = backStackEntry.arguments?.getInt("zone") ?: 1
                    val groupParam = backStackEntry.arguments?.getString("group")
                    val isGroup = groupParam != "false"
                    val groupName = if (isGroup) groupParam else null

                    val mqttManager = if (isGroup) MqttManager else null

                    WorkoutScreen(
                        navController = navController,
                        selectedZone = zone,
                        isGroup = isGroup,
                        mqttManager = mqttManager,
                        groupName = groupName,
                        onStop = { navController.popBackStack() },
                        realTimeViewModel = vm
                    )
                }
                composable(
                    route = "countdown?zone={zone}&group={group}",
                    arguments = listOf(
                        navArgument("zone") { type = NavType.IntType; defaultValue = 1 },
                        navArgument("group") { type = NavType.StringType; defaultValue = "false" }
                    )
                ) { backStackEntry ->
                    val zone = backStackEntry.arguments?.getInt("zone") ?: 1
                    val group = backStackEntry.arguments?.getString("group") ?: "false"

                    CountdownScreen(
                        navController = navController,
                        onCountdownFinished = {
                            navController.navigate("workout/$zone?group=$group") {
                                popUpTo("countdown") { inclusive = true }
                            }
                        }
                    )
                }
            }
        }
    }
}<|MERGE_RESOLUTION|>--- conflicted
+++ resolved
@@ -137,15 +137,9 @@
                 startDestination = "main",
                 modifier = Modifier.fillMaxSize()
             ) {
-<<<<<<< HEAD
                 composable("setup") { SetupScreen(vm, navController, webSocketViewModel) }
                 composable("main") { MainScreen(vm, webSocketViewModel) }
                 composable("websocket") { WebSocketScreen(webSocketViewModel) }
-=======
-                composable("setup") { SetupScreen(vm, navController, wsViewModel) }
-                composable("main") { MainScreen(vm, wsViewModel, navController) }
-                composable("websocket") { WebSocketScreen(wsViewModel) }
->>>>>>> 6032beb0
                 composable("historico") {
                     HistoricoScreen(onBackClick = { navController.popBackStack() })
                 }
