--- conflicted
+++ resolved
@@ -1,7 +1,6 @@
 package com.example.pecimobileapp.ui.screens
 
 import androidx.compose.foundation.layout.*
-import androidx.compose.foundation.shape.RoundedCornerShape
 import androidx.compose.material3.*
 import androidx.compose.runtime.*
 import androidx.compose.ui.Modifier
@@ -10,12 +9,6 @@
 import com.example.pecimobileapp.viewmodels.RealTimeViewModel
 
 @Composable
-<<<<<<< HEAD
-fun SetupScreen(realTimeModel: RealTimeViewModel) {
-    Card(Modifier.fillMaxSize().padding(16.dp), shape = RoundedCornerShape(12.dp)) {
-        Column(Modifier.padding(16.dp)) {
-            Text("Conecte seu ESP32", style = MaterialTheme.typography.headlineSmall)
-=======
 fun SetupScreen(
     realTimeModel: RealTimeViewModel,
     navController: NavController
@@ -40,20 +33,12 @@
                 style = MaterialTheme.typography.headlineSmall
             )
 
->>>>>>> ba8e0e22
             Spacer(Modifier.height(16.dp))
+
             BleConnectionSection(
                 viewModel = realTimeModel,
-                onActivateBle  = { realTimeModel.startBleScan() }
+                onActivateBle = { realTimeModel.startBleScan() }
             )
-<<<<<<< HEAD
-            Spacer(Modifier.height(16.dp))
-            // só mostre ConfigSection se já estiver conectado
-            val connected by realTimeModel.isConnected.collectAsState()
-            if (connected) {
-                ConfigSection(realTimeModel)
-            }
-=======
 
             Spacer(Modifier.height(24.dp))
 
@@ -75,7 +60,6 @@
                 )
             }
             */
->>>>>>> ba8e0e22
         }
     }
 }