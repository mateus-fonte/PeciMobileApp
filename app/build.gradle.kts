--- conflicted
+++ resolved
@@ -76,15 +76,14 @@
     implementation(libs.androidx.material3)
     implementation(libs.androidx.navigation.compose)
     implementation(libs.androidx.appcompat)
-<<<<<<< HEAD
     //implementation(libs.opencv.android)
     implementation ("androidx.compose.foundation:foundation:1.6.0")
-=======
+
     
     // OpenCV
     implementation("com.quickbirdstudios:opencv:4.5.3.0")
 
->>>>>>> 7bd69208
+
     // WebSocket e processamento de imagens
     implementation("org.java-websocket:Java-WebSocket:1.5.3")
     implementation("com.github.PhilJay:MPAndroidChart:v3.1.0")
@@ -103,15 +102,11 @@
     androidTestImplementation(libs.androidx.ui.test.junit4)
     debugImplementation(libs.androidx.ui.tooling)
     debugImplementation(libs.androidx.ui.test.manifest)
-<<<<<<< HEAD
-
-
 
 
 //implementation 'org.eclipse.paho:org.eclipse.paho.client.mqttv3:1.2.4'
     //implementation 'org.eclipse.paho:org.eclipse.paho.android.service:1.1.1'
     //implementation(libs.opencv.img)
 
-=======
->>>>>>> 7bd69208
+
 }