--- conflicted
+++ resolved
@@ -63,16 +63,13 @@
     implementation(libs.androidx.material3)
     implementation(libs.androidx.navigation.compose)
     implementation(libs.androidx.appcompat)
-<<<<<<< HEAD
-
-=======
     //implementation(libs.opencv.android)
 
     // WebSocket e processamento de imagens
     implementation("org.java-websocket:Java-WebSocket:1.5.3")
     implementation("com.github.PhilJay:MPAndroidChart:v3.1.0")
-    
->>>>>>> ff8baee7
+
+
     testImplementation(libs.junit)
     androidTestImplementation(libs.androidx.junit)
     androidTestImplementation(libs.androidx.espresso.core)
@@ -80,11 +77,8 @@
     androidTestImplementation(libs.androidx.ui.test.junit4)
     debugImplementation(libs.androidx.ui.tooling)
     debugImplementation(libs.androidx.ui.test.manifest)
-<<<<<<< HEAD
-=======
 //implementation 'org.eclipse.paho:org.eclipse.paho.client.mqttv3:1.2.4'
     //implementation 'org.eclipse.paho:org.eclipse.paho.android.service:1.1.1'
     //implementation(libs.opencv.img)
 
->>>>>>> ff8baee7
 }