[versions]
<<<<<<< HEAD
agp = "8.8.2"
=======
agp = "8.6.0"
>>>>>>> 953a01c2
kotlin = "2.0.0"
coreKtx = "1.15.0"
junit = "4.13.2"
junitVersion = "1.2.1"
espressoCore = "3.6.1"
lifecycleRuntimeKtx = "2.8.7"
activityCompose = "1.10.1"
composeBom = "2024.04.01"
lifecycle-runtime = "2.4.0"
compose-ui = "1.2.0"
compose-material3 = "1.0.0"
mqtt = "1.2.5"
navigationCompose = "2.8.9"
appcompat = "1.7.0"
opencvAndroid = "4.5.5"
opencvImg = "1.0.1"

[libraries]
androidx-core-ktx = { group = "androidx.core", name = "core-ktx", version.ref = "coreKtx" }
junit = { group = "junit", name = "junit", version.ref = "junit" }
androidx-junit = { group = "androidx.test.ext", name = "junit", version.ref = "junitVersion" }
androidx-espresso-core = { group = "androidx.test.espresso", name = "espresso-core", version.ref = "espressoCore" }
androidx-lifecycle-runtime-ktx = { group = "androidx.lifecycle", name = "lifecycle-runtime-ktx", version.ref = "lifecycleRuntimeKtx" }
androidx-activity-compose = { group = "androidx.activity", name = "activity-compose", version.ref = "activityCompose" }
androidx-compose-bom = { group = "androidx.compose", name = "compose-bom", version.ref = "composeBom" }
androidx-ui = { group = "androidx.compose.ui", name = "ui" }
androidx-ui-graphics = { group = "androidx.compose.ui", name = "ui-graphics" }
androidx-ui-tooling = { group = "androidx.compose.ui", name = "ui-tooling" }
androidx-ui-tooling-preview = { group = "androidx.compose.ui", name = "ui-tooling-preview" }
androidx-ui-test-manifest = { group = "androidx.compose.ui", name = "ui-test-manifest" }
androidx-ui-test-junit4 = { group = "androidx.compose.ui", name = "ui-test-junit4" }
androidx-material3 = { group = "androidx.compose.material3", name = "material3" }
androidx-compose-ui = { group = "androidx.compose.ui", name = "ui", version.ref = "compose-ui" }
androidx-compose-material3 = { group = "androidx.compose.material3", name = "material3", version.ref = "compose-material3" }
mqtt-client = { group = "org.eclipse.paho", name = "org.eclipse.paho.client.mqttv3", version.ref = "mqtt" }
androidx-navigation-compose = { group = "androidx.navigation", name = "navigation-compose", version.ref = "navigationCompose" }
androidx-appcompat = { group = "androidx.appcompat", name = "appcompat", version.ref = "appcompat" }
opencv-android = { group = "org.opencv", name = "opencv-android", version = "4.5.5" }
opencv-img = { module = "org.demen.android.opencv:opencv-img", version.ref = "opencvImg" }

[plugins]
android-application = { id = "com.android.application", version.ref = "agp" }
kotlin-android = { id = "org.jetbrains.kotlin.android", version.ref = "kotlin" }
kotlin-compose = { id = "org.jetbrains.kotlin.plugin.compose", version.ref = "kotlin" }
<|MERGE_RESOLUTION|>--- conflicted
+++ resolved
@@ -1,9 +1,5 @@
 [versions]
-<<<<<<< HEAD
-agp = "8.8.2"
-=======
 agp = "8.6.0"
->>>>>>> 953a01c2
 kotlin = "2.0.0"
 coreKtx = "1.15.0"
 junit = "4.13.2"
@@ -18,8 +14,6 @@
 mqtt = "1.2.5"
 navigationCompose = "2.8.9"
 appcompat = "1.7.0"
-opencvAndroid = "4.5.5"
-opencvImg = "1.0.1"
 
 [libraries]
 androidx-core-ktx = { group = "androidx.core", name = "core-ktx", version.ref = "coreKtx" }
@@ -41,8 +35,6 @@
 mqtt-client = { group = "org.eclipse.paho", name = "org.eclipse.paho.client.mqttv3", version.ref = "mqtt" }
 androidx-navigation-compose = { group = "androidx.navigation", name = "navigation-compose", version.ref = "navigationCompose" }
 androidx-appcompat = { group = "androidx.appcompat", name = "appcompat", version.ref = "appcompat" }
-opencv-android = { group = "org.opencv", name = "opencv-android", version = "4.5.5" }
-opencv-img = { module = "org.demen.android.opencv:opencv-img", version.ref = "opencvImg" }
 
 [plugins]
 android-application = { id = "com.android.application", version.ref = "agp" }
